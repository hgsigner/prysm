--- conflicted
+++ resolved
@@ -7,10 +7,6 @@
 	"testing"
 
 	"github.com/dgrijalva/jwt-go"
-<<<<<<< HEAD
-=======
-	"github.com/golang/protobuf/ptypes/empty"
->>>>>>> a4ff97d2
 	pb "github.com/prysmaticlabs/prysm/proto/validator/accounts/v2"
 	"github.com/prysmaticlabs/prysm/shared/event"
 	"github.com/prysmaticlabs/prysm/shared/fileutil"
@@ -84,16 +80,6 @@
 	}
 	_, err = jwt.Parse(authResp.Token, checkParsedKey)
 	assert.NoError(t, err)
-<<<<<<< HEAD
-=======
-
-	_, err = ss.Logout(context.Background(), &empty.Empty{})
-	require.NoError(t, err)
-
-	// Attempting to validate the same token string after logout should fail.
-	_, err = jwt.Parse(tokenString, checkParsedKey)
-	assert.ErrorContains(t, "signature is invalid", err)
->>>>>>> a4ff97d2
 }
 
 func TestServer_ChangePassword_Preconditions(t *testing.T) {
