--- conflicted
+++ resolved
@@ -98,10 +98,7 @@
         "@com_github_sirupsen_logrus//hooks/test:go_default_library",
         "@com_github_urfave_cli_v2//:go_default_library",
         "@com_github_wealdtech_go_eth2_wallet_encryptor_keystorev4//:go_default_library",
-<<<<<<< HEAD
         "@org_golang_google_protobuf//types/known/timestamppb:go_default_library",
-=======
         "@org_golang_google_grpc//metadata:go_default_library",
->>>>>>> 09b1e068
     ],
 )