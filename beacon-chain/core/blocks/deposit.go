--- conflicted
+++ resolved
@@ -222,12 +222,7 @@
 	return nil
 }
 
-<<<<<<< HEAD
-// Deprecated: This method uses deprecated ssz.SigningRoot.
 func verifyDepositDataSigningRoot(obj *ethpb.DepositData, domain []byte) error {
-=======
-func verifyDepositDataSigningRoot(obj *ethpb.Deposit_Data, domain []byte) error {
->>>>>>> dc49e735
 	return depositutil.VerifyDepositSignature(obj, domain)
 }
 
