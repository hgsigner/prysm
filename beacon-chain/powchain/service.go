// Package powchain defines a runtime service which is tasked with
// communicating with an eth1 endpoint, processing logs from a deposit
// contract, and the latest eth1 data headers for usage in the beacon node.
package powchain

import (
	"context"
	"fmt"
	"math/big"
	"reflect"
	"runtime/debug"
	"sync"
	"time"

	"github.com/ethereum/go-ethereum"
	"github.com/ethereum/go-ethereum/accounts/abi/bind"
	"github.com/ethereum/go-ethereum/common"
	"github.com/ethereum/go-ethereum/common/hexutil"
	gethTypes "github.com/ethereum/go-ethereum/core/types"
	"github.com/ethereum/go-ethereum/eth"
	"github.com/ethereum/go-ethereum/ethclient"
	gethRPC "github.com/ethereum/go-ethereum/rpc"
	"github.com/pkg/errors"
	"github.com/prometheus/client_golang/prometheus"
	"github.com/prometheus/client_golang/prometheus/promauto"
	ethpb "github.com/prysmaticlabs/ethereumapis/eth/v1alpha1"
	"github.com/prysmaticlabs/prysm/beacon-chain/cache/depositcache"
	statefeed "github.com/prysmaticlabs/prysm/beacon-chain/core/feed/state"
	"github.com/prysmaticlabs/prysm/beacon-chain/core/helpers"
	"github.com/prysmaticlabs/prysm/beacon-chain/core/state"
	"github.com/prysmaticlabs/prysm/beacon-chain/db"
	"github.com/prysmaticlabs/prysm/beacon-chain/powchain/types"
	iface "github.com/prysmaticlabs/prysm/beacon-chain/state/interface"
	"github.com/prysmaticlabs/prysm/beacon-chain/state/stateV0"
	"github.com/prysmaticlabs/prysm/beacon-chain/state/stategen"
	contracts "github.com/prysmaticlabs/prysm/contracts/deposit-contract"
	protodb "github.com/prysmaticlabs/prysm/proto/beacon/db"
	"github.com/prysmaticlabs/prysm/shared/bytesutil"
	"github.com/prysmaticlabs/prysm/shared/httputils"
	"github.com/prysmaticlabs/prysm/shared/httputils/authorizationmethod"
	"github.com/prysmaticlabs/prysm/shared/logutil"
	"github.com/prysmaticlabs/prysm/shared/params"
	"github.com/prysmaticlabs/prysm/shared/timeutils"
	"github.com/prysmaticlabs/prysm/shared/trieutil"
	"github.com/sirupsen/logrus"
)

var (
	validDepositsCount = promauto.NewCounter(prometheus.CounterOpts{
		Name: "powchain_valid_deposits_received",
		Help: "The number of valid deposits received in the deposit contract",
	})
	blockNumberGauge = promauto.NewGauge(prometheus.GaugeOpts{
		Name: "powchain_block_number",
		Help: "The current block number in the proof-of-work chain",
	})
	missedDepositLogsCount = promauto.NewCounter(prometheus.CounterOpts{
		Name: "powchain_missed_deposit_logs",
		Help: "The number of times a missed deposit log is detected",
	})
)

var (
	// time to wait before trying to reconnect with the eth1 node.
	backOffPeriod = 15 * time.Second
	// amount of times before we log the status of the eth1 dial attempt.
	logThreshold = 8
	// period to log chainstart related information
	logPeriod = 1 * time.Minute
	// threshold of how old we will accept an eth1 node's head to be.
	eth1Threshold = 20 * time.Minute
	// error when eth1 node is not synced.
	errNotSynced = errors.New("eth1 node is still syncing")
	// error when eth1 node is too far behind.
	errFarBehind = errors.Errorf("eth1 head is more than %s behind from current wall clock time", eth1Threshold.String())
)

// ChainStartFetcher retrieves information pertaining to the chain start event
// of the beacon chain for usage across various services.
type ChainStartFetcher interface {
	ChainStartDeposits() []*ethpb.Deposit
	ChainStartEth1Data() *ethpb.Eth1Data
	PreGenesisState() iface.BeaconState
	ClearPreGenesisData()
}

// ChainInfoFetcher retrieves information about eth1 metadata at the eth2 genesis time.
type ChainInfoFetcher interface {
	Eth2GenesisPowchainInfo() (uint64, *big.Int)
	IsConnectedToETH1() bool
}

// POWBlockFetcher defines a struct that can retrieve mainchain blocks.
type POWBlockFetcher interface {
	BlockTimeByHeight(ctx context.Context, height *big.Int) (uint64, error)
	BlockByTimestamp(ctx context.Context, time uint64) (*types.HeaderInfo, error)
	BlockHashByHeight(ctx context.Context, height *big.Int) (common.Hash, error)
	BlockExists(ctx context.Context, hash common.Hash) (bool, *big.Int, error)
	BlockExistsWithCache(ctx context.Context, hash common.Hash) (bool, *big.Int, error)
}

// Chain defines a standard interface for the powchain service in Prysm.
type Chain interface {
	ChainStartFetcher
	ChainInfoFetcher
	POWBlockFetcher
}

<<<<<<< HEAD
// Client defines a struct that combines all relevant ETH1.0 mainchain interactions required
// by the beacon chain node.
type Client interface {
	RPCDataFetcher
	bind.ContractFilterer
	bind.ContractCaller
}

// Eth1BlockExecutor --
type Eth1BlockExecutor interface {
	InsertBlock(ctx context.Context, params eth.InsertBlockParams) (bool, error)
	ProduceBlock(ctx context.Context, params eth.ProduceBlockParams) (*eth.ApplicationPayload, error)
}

// ApplicationDataExecutor --
type ApplicationDataExecutor interface {
	ProduceApplicationData(
		ctx context.Context, params eth.ProduceBlockParams,
	) (*eth.ApplicationPayload, error)
	InsertApplicationData(
		ctx context.Context, params eth.InsertBlockParams,
	) (bool, error)
}

=======
>>>>>>> ad269ee1
// RPCDataFetcher defines a subset of methods conformed to by ETH1.0 RPC clients for
// fetching eth1 data from the clients.
type RPCDataFetcher interface {
	HeaderByNumber(ctx context.Context, number *big.Int) (*gethTypes.Header, error)
	HeaderByHash(ctx context.Context, hash common.Hash) (*gethTypes.Header, error)
	SyncProgress(ctx context.Context) (*ethereum.SyncProgress, error)
}

// RPCClient defines the rpc methods required to interact with the eth1 node.
type RPCClient interface {
	BatchCall(b []gethRPC.BatchElem) error
}

// Service fetches important information about the canonical
// Ethereum ETH1.0 chain via a web3 endpoint using an ethclient. The Random
// Beacon Chain requires synchronization with the ETH1.0 chain's current
// blockhash, block number, and access to logs within the
// Validator Registration Contract on the ETH1.0 chain to kick off the beacon
// chain's validator registration process.
type Service struct {
	requestingOldLogs       bool
	connectedETH1           bool
	isRunning               bool
	processingLock          sync.RWMutex
	cfg                     *Web3ServiceConfig
	ctx                     context.Context
	cancel                  context.CancelFunc
	headTicker              *time.Ticker
	httpEndpoints           []httputils.Endpoint
	currHttpEndpoint        httputils.Endpoint
	httpLogger              bind.ContractFilterer
	eth1DataFetcher         RPCDataFetcher
	applicationExecutor     Eth1BlockExecutor
	rpcClient               RPCClient
	headerCache             *headerCache // cache to store block hash/block height.
	latestEth1Data          *protodb.LatestETH1Data
	depositContractCaller   *contracts.DepositContractCaller
	depositTrie             *trieutil.SparseMerkleTrie
	chainStartData          *protodb.ChainStartData
	lastReceivedMerkleIndex int64 // Keeps track of the last received index to prevent log spam.
	runError                error
	preGenesisState         iface.BeaconState
}

// Web3ServiceConfig defines a config struct for web3 service to use through its life cycle.
type Web3ServiceConfig struct {
	HttpEndpoints      []string
	DepositContract    common.Address
	BeaconDB           db.HeadAccessDatabase
	DepositCache       *depositcache.DepositCache
	StateNotifier      statefeed.Notifier
	StateGen           *stategen.State
	Eth1HeaderReqLimit uint64
}

// NewService sets up a new instance with an ethclient when
// given a web3 endpoint as a string in the config.
func NewService(ctx context.Context, config *Web3ServiceConfig) (*Service, error) {
	ctx, cancel := context.WithCancel(ctx)
	_ = cancel // govet fix for lost cancel. Cancel is handled in service.Stop()
	depositTrie, err := trieutil.NewTrie(params.BeaconConfig().DepositContractTreeDepth)
	if err != nil {
		cancel()
		return nil, errors.Wrap(err, "could not setup deposit trie")
	}
	genState, err := state.EmptyGenesisState()
	if err != nil {
		return nil, errors.Wrap(err, "could not setup genesis state")
	}

	if config.Eth1HeaderReqLimit == 0 {
		config.Eth1HeaderReqLimit = defaultEth1HeaderReqLimit
	}

	stringEndpoints := dedupEndpoints(config.HttpEndpoints)
	endpoints := make([]httputils.Endpoint, len(stringEndpoints))
	for i, e := range stringEndpoints {
		endpoints[i] = HttpEndpoint(e)
	}

	// Select first http endpoint in the provided list.
	var currEndpoint httputils.Endpoint
	if len(config.HttpEndpoints) > 0 {
		currEndpoint = endpoints[0]
	}
	s := &Service{
		ctx:              ctx,
		cancel:           cancel,
		cfg:              config,
		httpEndpoints:    endpoints,
		currHttpEndpoint: currEndpoint,
		latestEth1Data: &protodb.LatestETH1Data{
			BlockHeight:        0,
			BlockTime:          0,
			BlockHash:          []byte{},
			LastRequestedBlock: 0,
		},
		headerCache: newHeaderCache(),
		depositTrie: depositTrie,
		chainStartData: &protodb.ChainStartData{
			Eth1Data:           &ethpb.Eth1Data{},
			ChainstartDeposits: make([]*ethpb.Deposit, 0),
		},
		lastReceivedMerkleIndex: -1,
		preGenesisState:         genState,
		headTicker:              time.NewTicker(time.Duration(params.BeaconConfig().SecondsPerETH1Block) * time.Second),
	}

	if err := s.ensureValidPowchainData(ctx); err != nil {
		return nil, errors.Wrap(err, "unable to validate powchain data")
	}

	eth1Data, err := config.BeaconDB.PowchainData(ctx)
	if err != nil {
		return nil, errors.Wrap(err, "unable to retrieve eth1 data")
	}
	if eth1Data != nil {
		s.depositTrie = trieutil.CreateTrieFromProto(eth1Data.Trie)
		s.chainStartData = eth1Data.ChainstartData
		if !reflect.ValueOf(eth1Data.BeaconState).IsZero() {
			s.preGenesisState, err = stateV0.InitializeFromProto(eth1Data.BeaconState)
			if err != nil {
				return nil, errors.Wrap(err, "Could not initialize state trie")
			}
		}
		s.latestEth1Data = eth1Data.CurrentEth1Data
		s.lastReceivedMerkleIndex = int64(len(s.depositTrie.Items()) - 1)
		if err := s.initDepositCaches(ctx, eth1Data.DepositContainers); err != nil {
			return nil, errors.Wrap(err, "could not initialize caches")
		}
	}
	return s, nil
}

// Start a web3 service's main event loop.
func (s *Service) Start() {
	// If the chain has not started already and we don't have access to eth1 nodes, we will not be
	// able to generate the genesis state.
	if !s.chainStartData.Chainstarted && s.currHttpEndpoint.Url == "" {
		// check for genesis state before shutting down the node,
		// if a genesis state exists, we can continue on.
		genState, err := s.cfg.BeaconDB.GenesisState(s.ctx)
		if err != nil {
			log.Fatal(err)
		}
		if genState == nil {
			log.Fatal("cannot create genesis state: no eth1 http endpoint defined")
		}
	}

	// Exit early if eth1 endpoint is not set.
	if s.currHttpEndpoint.Url == "" {
		return
	}
	go func() {
		s.isRunning = true
		s.waitForConnection()
		if s.ctx.Err() != nil {
			log.Info("Context closed, exiting pow goroutine")
			return
		}
		s.run(s.ctx.Done())
	}()
}

// Stop the web3 service's main event loop and associated goroutines.
func (s *Service) Stop() error {
	if s.cancel != nil {
		defer s.cancel()
	}
	s.closeClients()
	return nil
}

// ChainStartDeposits returns a slice of validator deposit data processed
// by the deposit contract and cached in the powchain service.
func (s *Service) ChainStartDeposits() []*ethpb.Deposit {
	return s.chainStartData.ChainstartDeposits
}

// ClearPreGenesisData clears out the stored chainstart deposits and beacon state.
func (s *Service) ClearPreGenesisData() {
	s.chainStartData.ChainstartDeposits = []*ethpb.Deposit{}
	s.preGenesisState = &stateV0.BeaconState{}
}

// ChainStartEth1Data returns the eth1 data at chainstart.
func (s *Service) ChainStartEth1Data() *ethpb.Eth1Data {
	return s.chainStartData.Eth1Data
}

// PreGenesisState returns a state that contains
// pre-chainstart deposits.
func (s *Service) PreGenesisState() iface.BeaconState {
	return s.preGenesisState
}

// Status is service health checks. Return nil or error.
func (s *Service) Status() error {
	// Service don't start
	if !s.isRunning {
		return nil
	}
	// get error from run function
	if s.runError != nil {
		return s.runError
	}
	return nil
}

// IsConnectedToETH1 checks if the beacon node is connected to a ETH1 Node.
func (s *Service) IsConnectedToETH1() bool {
	return s.connectedETH1
}

// DepositRoot returns the Merkle root of the latest deposit trie
// from the ETH1.0 deposit contract.
func (s *Service) DepositRoot() [32]byte {
	return s.depositTrie.Root()
}

// DepositTrie returns the sparse Merkle trie used for storing
// deposits from the ETH1.0 deposit contract.
func (s *Service) DepositTrie() *trieutil.SparseMerkleTrie {
	return s.depositTrie
}

// LatestBlockHeight in the ETH1.0 chain.
func (s *Service) LatestBlockHeight() *big.Int {
	return big.NewInt(int64(s.latestEth1Data.BlockHeight))
}

// LatestBlockHash in the ETH1.0 chain.
func (s *Service) LatestBlockHash() common.Hash {
	return bytesutil.ToBytes32(s.latestEth1Data.BlockHash)
}

// AreAllDepositsProcessed determines if all the logs from the deposit contract
// are processed.
func (s *Service) AreAllDepositsProcessed() (bool, error) {
	s.processingLock.RLock()
	defer s.processingLock.RUnlock()
	countByte, err := s.depositContractCaller.GetDepositCount(&bind.CallOpts{})
	if err != nil {
		return false, errors.Wrap(err, "could not get deposit count")
	}
	count := bytesutil.FromBytes8(countByte)
	deposits := s.cfg.DepositCache.AllDeposits(s.ctx, nil)
	if count != uint64(len(deposits)) {
		return false, nil
	}
	return true, nil
}

// refers to the latest eth1 block which follows the condition: eth1_timestamp +
// SECONDS_PER_ETH1_BLOCK * ETH1_FOLLOW_DISTANCE <= current_unix_time
func (s *Service) followBlockHeight(ctx context.Context) (uint64, error) {
	latestValidBlock := uint64(0)
	if s.latestEth1Data.BlockHeight > params.BeaconConfig().Eth1FollowDistance {
		latestValidBlock = s.latestEth1Data.BlockHeight - params.BeaconConfig().Eth1FollowDistance
	}
	return latestValidBlock, nil
}

func (s *Service) connectToPowChain() error {
	httpClient, rpcClient, err := s.dialETH1Nodes(s.currHttpEndpoint)
	if err != nil {
		return errors.Wrap(err, "could not dial eth1 nodes")
	}

	depositContractCaller, err := contracts.NewDepositContractCaller(s.cfg.DepositContract, httpClient)
	if err != nil {
		return errors.Wrap(err, "could not create deposit contract caller")
	}

	if httpClient == nil || rpcClient == nil || depositContractCaller == nil {
		return errors.New("eth1 client is nil")
	}

	s.initializeConnection(httpClient, rpcClient, depositContractCaller)
	return nil
}

func (s *Service) dialETH1Nodes(endpoint httputils.Endpoint) (*ethclient.Client, *gethRPC.Client, error) {
	httpRPCClient, err := gethRPC.Dial(endpoint.Url)
	if err != nil {
		return nil, nil, err
	}
	if endpoint.Auth.Method != authorizationmethod.None {
		header, err := endpoint.Auth.ToHeaderValue()
		if err != nil {
			return nil, nil, err
		}
		httpRPCClient.SetHeader("Authorization", header)
	}
	httpClient := ethclient.NewClient(httpRPCClient)
	// Add a method to clean-up and close clients in the event
	// of any connection failure.
	closeClients := func() {
		httpRPCClient.Close()
		httpClient.Close()
	}
	syncProg, err := httpClient.SyncProgress(s.ctx)
	if err != nil {
		closeClients()
		return nil, nil, err
	}
	if syncProg != nil {
		closeClients()
		return nil, nil, errors.New("eth1 node has not finished syncing yet")
	}

	// Disable this to connect with Catalyst.

	// Make a simple call to ensure we are actually connected to a working node.
	//cID, err := httpClient.ChainID(s.ctx)
	//if err != nil {
	//	closeClients()
	//	return nil, nil, err
	//}
	//nID, err := httpClient.NetworkID(s.ctx)
	//if err != nil {
	//	closeClients()
	//	return nil, nil, err
	//}
	//if cID.Uint64() != params.BeaconConfig().DepositChainID {
	//	closeClients()
	//	return nil, nil, fmt.Errorf("eth1 node using incorrect chain id, %d != %d", cID.Uint64(), params.BeaconConfig().DepositChainID)
	//}
	//if nID.Uint64() != params.BeaconConfig().DepositNetworkID {
	//	closeClients()
	//	return nil, nil, fmt.Errorf("eth1 node using incorrect network id, %d != %d", nID.Uint64(), params.BeaconConfig().DepositNetworkID)
	//}

	return httpClient, httpRPCClient, nil
}

func (s *Service) initializeConnection(
	httpClient *ethclient.Client,
	rpcClient *gethRPC.Client,
	contractCaller *contracts.DepositContractCaller,
) {
	s.httpLogger = httpClient
	s.eth1DataFetcher = httpClient
	s.applicationExecutor = httpClient
	s.depositContractCaller = contractCaller
	s.rpcClient = rpcClient
}

// closes down our active eth1 clients.
func (s *Service) closeClients() {
	gethClient, ok := s.rpcClient.(*gethRPC.Client)
	if ok {
		gethClient.Close()
	}
	httpClient, ok := s.eth1DataFetcher.(*ethclient.Client)
	if ok {
		httpClient.Close()
	}
}

func (s *Service) waitForConnection() {
	errConnect := s.connectToPowChain()
	if errConnect == nil {
		synced, errSynced := s.isEth1NodeSynced()
		// Resume if eth1 node is synced.
		if synced {
			s.connectedETH1 = true
			s.runError = nil
			log.WithFields(logrus.Fields{
				"endpoint": logutil.MaskCredentialsLogging(s.currHttpEndpoint.Url),
			}).Info("Connected to eth1 proof-of-work chain")
			return
		}
		if errSynced != nil {
			s.runError = errSynced
			log.WithError(errSynced).Error("Could not check sync status of eth1 chain")
		}
	}
	if errConnect != nil {
		s.runError = errConnect
		log.WithError(errConnect).Error("Could not connect to powchain endpoint")
	}
	// Use a custom logger to only log errors
	// once in  a while.
	logCounter := 0
	errorLogger := func(err error, msg string) {
		if logCounter > logThreshold {
			log.WithError(err).Error(msg)
			logCounter = 0
		}
		logCounter++
	}

	ticker := time.NewTicker(backOffPeriod)
	defer ticker.Stop()
	for {
		select {
		case <-ticker.C:
			log.Debugf("Trying to dial endpoint: %s", logutil.MaskCredentialsLogging(s.currHttpEndpoint.Url))
			errConnect := s.connectToPowChain()
			if errConnect != nil {
				errorLogger(errConnect, "Could not connect to powchain endpoint")
				s.runError = errConnect
				s.fallbackToNextEndpoint()
				continue
			}
			synced, errSynced := s.isEth1NodeSynced()
			if errSynced != nil {
				errorLogger(errSynced, "Could not check sync status of eth1 chain")
				s.runError = errSynced
				s.fallbackToNextEndpoint()
				continue
			}
			if synced {
				s.connectedETH1 = true
				s.runError = nil
				log.WithFields(logrus.Fields{
					"endpoint": logutil.MaskCredentialsLogging(s.currHttpEndpoint.Url),
				}).Info("Connected to eth1 proof-of-work chain")
				return
			}
			s.runError = errNotSynced
			log.Debug("Eth1 node is currently syncing")
		case <-s.ctx.Done():
			log.Debug("Received cancelled context,closing existing powchain service")
			return
		}
	}
}

// checks if the eth1 node is healthy and ready to serve before
// fetching data from  it.
func (s *Service) isEth1NodeSynced() (bool, error) {
	syncProg, err := s.eth1DataFetcher.SyncProgress(s.ctx)
	if err != nil {
		return false, err
	}
	if syncProg != nil {
		return false, nil
	}
	head, err := s.eth1DataFetcher.HeaderByNumber(s.ctx, nil)
	if err != nil {
		return false, err
	}
	return !eth1HeadIsBehind(head.Time), nil
}

// Reconnect to eth1 node in case of any failure.
func (s *Service) retryETH1Node(err error) {
	s.runError = err
	s.connectedETH1 = false
	// Back off for a while before
	// resuming dialing the eth1 node.
	time.Sleep(backOffPeriod)
	s.waitForConnection()
	// Reset run error in the event of a successful connection.
	s.runError = nil
}

func (s *Service) initDepositCaches(ctx context.Context, ctrs []*protodb.DepositContainer) error {
	if len(ctrs) == 0 {
		return nil
	}
	s.cfg.DepositCache.InsertDepositContainers(ctx, ctrs)
	if !s.chainStartData.Chainstarted {
		// do not add to pending cache
		// if no genesis state exists.
		validDepositsCount.Add(float64(s.preGenesisState.Eth1DepositIndex()))
		return nil
	}
	genesisState, err := s.cfg.BeaconDB.GenesisState(ctx)
	if err != nil {
		return err
	}
	// Default to all deposits post-genesis deposits in
	// the event we cannot find a finalized state.
	currIndex := genesisState.Eth1DepositIndex()
	chkPt, err := s.cfg.BeaconDB.FinalizedCheckpoint(ctx)
	if err != nil {
		return err
	}
	rt := bytesutil.ToBytes32(chkPt.Root)
	if rt != [32]byte{} {
		fState, err := s.cfg.StateGen.StateByRoot(ctx, rt)
		if err != nil {
			return errors.Wrap(err, "could not get finalized state")
		}
		if fState == nil {
			return errors.Errorf("finalized state with root %#x does not exist in the db", rt)
		}
		// Set deposit index to the one in the current archived state.
		currIndex = fState.Eth1DepositIndex()
	}
	validDepositsCount.Add(float64(currIndex))
	// Only add pending deposits if the container slice length
	// is more than the current index in state.
	if uint64(len(ctrs)) > currIndex {
		for _, c := range ctrs[currIndex:] {
			s.cfg.DepositCache.InsertPendingDeposit(ctx, c.Deposit, c.Eth1BlockHeight, c.Index, bytesutil.ToBytes32(c.DepositRoot))
		}
	}
	return nil
}

// processBlockHeader adds a newly observed eth1 block to the block cache and
// updates the latest blockHeight, blockHash, and blockTime properties of the service.
func (s *Service) processBlockHeader(header *gethTypes.Header) {
	defer safelyHandlePanic()
	blockNumberGauge.Set(float64(header.Number.Int64()))
	s.latestEth1Data.BlockHeight = header.Number.Uint64()
	s.latestEth1Data.BlockHash = header.Hash().Bytes()
	s.latestEth1Data.BlockTime = header.Time
	log.WithFields(logrus.Fields{
		"blockNumber": s.latestEth1Data.BlockHeight,
		"blockHash":   hexutil.Encode(s.latestEth1Data.BlockHash),
	}).Debug("Latest eth1 chain event")
}

// batchRequestHeaders requests the block range specified in the arguments. Instead of requesting
// each block in one call, it batches all requests into a single rpc call.
func (s *Service) batchRequestHeaders(startBlock, endBlock uint64) ([]*gethTypes.Header, error) {
	if startBlock > endBlock {
		return nil, fmt.Errorf("start block height %d cannot be > end block height %d", startBlock, endBlock)
	}
	requestRange := (endBlock - startBlock) + 1
	elems := make([]gethRPC.BatchElem, 0, requestRange)
	headers := make([]*gethTypes.Header, 0, requestRange)
	errs := make([]error, 0, requestRange)
	if requestRange == 0 {
		return headers, nil
	}
	for i := startBlock; i <= endBlock; i++ {
		header := &gethTypes.Header{}
		err := error(nil)
		elems = append(elems, gethRPC.BatchElem{
			Method: "eth_getBlockByNumber",
			Args:   []interface{}{hexutil.EncodeBig(big.NewInt(int64(i))), false},
			Result: header,
			Error:  err,
		})
		headers = append(headers, header)
		errs = append(errs, err)
	}
	ioErr := s.rpcClient.BatchCall(elems)
	if ioErr != nil {
		return nil, ioErr
	}
	for _, e := range errs {
		if e != nil {
			return nil, e
		}
	}
	for _, h := range headers {
		if h != nil {
			if err := s.headerCache.AddHeader(h); err != nil {
				return nil, err
			}
		}
	}
	return headers, nil
}

// safelyHandleHeader will recover and log any panic that occurs from the
// block
func safelyHandlePanic() {
	if r := recover(); r != nil {
		log.WithFields(logrus.Fields{
			"r": r,
		}).Error("Panicked when handling data from ETH 1.0 Chain! Recovering...")

		debug.PrintStack()
	}
}

func (s *Service) handleETH1FollowDistance() {
	defer safelyHandlePanic()
	ctx := s.ctx

	// use a 5 minutes timeout for block time, because the max mining time is 278 sec (block 7208027)
	// (analyzed the time of the block from 2018-09-01 to 2019-02-13)
	fiveMinutesTimeout := timeutils.Now().Add(-5 * time.Minute)
	// check that web3 client is syncing
	if time.Unix(int64(s.latestEth1Data.BlockTime), 0).Before(fiveMinutesTimeout) {
		log.Warn("eth1 client is not syncing")
	}
	if !s.chainStartData.Chainstarted {
		if err := s.checkBlockNumberForChainStart(ctx, big.NewInt(int64(s.latestEth1Data.LastRequestedBlock))); err != nil {
			s.runError = err
			log.Error(err)
			return
		}
	}
	// If the last requested block has not changed,
	// we do not request batched logs as this means there are no new
	// logs for the powchain service to process. Also is a potential
	// failure condition as would mean we have not respected the protocol
	// threshold.
	if s.latestEth1Data.LastRequestedBlock == s.latestEth1Data.BlockHeight {
		log.Error("Beacon node is not respecting the follow distance")
		return
	}
	if err := s.requestBatchedHeadersAndLogs(ctx); err != nil {
		s.runError = err
		log.Error(err)
		return
	}
	// Reset the Status.
	if s.runError != nil {
		s.runError = nil
	}
}

func (s *Service) initPOWService() {

	// Run in a select loop to retry in the event of any failures.
	for {
		select {
		case <-s.ctx.Done():
			return
		default:
			ctx := s.ctx
			header, err := s.eth1DataFetcher.HeaderByNumber(ctx, nil)
			if err != nil {
				log.Errorf("Unable to retrieve latest ETH1.0 chain header: %v", err)
				s.retryETH1Node(err)
				continue
			}

			s.latestEth1Data.BlockHeight = header.Number.Uint64()
			s.latestEth1Data.BlockHash = header.Hash().Bytes()
			s.latestEth1Data.BlockTime = header.Time

			if err := s.processPastLogs(ctx); err != nil {
				log.Errorf("Unable to process past logs %v", err)
				s.retryETH1Node(err)
				continue
			}
			// Cache eth1 headers from our voting period.
			if err := s.cacheHeadersForEth1DataVote(ctx); err != nil {
				log.Errorf("Unable to process past headers %v", err)
				s.retryETH1Node(err)
				continue
			}
			// Handle edge case with embedded genesis state by fetching genesis header to determine
			// its height.
			if s.chainStartData.Chainstarted && s.chainStartData.GenesisBlock == 0 {
				genHeader, err := s.eth1DataFetcher.HeaderByHash(ctx, common.BytesToHash(s.chainStartData.Eth1Data.BlockHash))
				if err != nil {
					log.Errorf("Unable to retrieve genesis ETH1.0 chain header: %v", err)
					s.retryETH1Node(err)
					continue
				}
				s.chainStartData.GenesisBlock = genHeader.Number.Uint64()
				if err := s.savePowchainData(ctx); err != nil {
					log.Errorf("Unable to save powchain data: %v", err)
				}
			}
			return
		}
	}
}

// run subscribes to all the services for the ETH1.0 chain.
func (s *Service) run(done <-chan struct{}) {
	s.runError = nil

	s.initPOWService()

	chainstartTicker := time.NewTicker(logPeriod)
	defer chainstartTicker.Stop()

	for {
		select {
		case <-done:
			s.isRunning = false
			s.runError = nil
			s.connectedETH1 = false
			log.Debug("Context closed, exiting goroutine")
			return
		case <-s.headTicker.C:
			head, err := s.eth1DataFetcher.HeaderByNumber(s.ctx, nil)
			if err != nil {
				log.WithError(err).Debug("Could not fetch latest eth1 header")
				s.retryETH1Node(err)
				continue
			}
			if eth1HeadIsBehind(head.Time) {
				log.WithError(errFarBehind).Debug("Could not get an up to date eth1 header")
				s.retryETH1Node(errFarBehind)
				continue
			}
			s.processBlockHeader(head)
			s.handleETH1FollowDistance()
			s.checkDefaultEndpoint()
		case <-chainstartTicker.C:
			if s.chainStartData.Chainstarted {
				chainstartTicker.Stop()
				continue
			}
			s.logTillChainStart()
		}
	}
}

// logs the current thresholds required to hit chainstart every minute.
func (s *Service) logTillChainStart() {
	if s.chainStartData.Chainstarted {
		return
	}
	_, blockTime, err := s.retrieveBlockHashAndTime(s.ctx, big.NewInt(int64(s.latestEth1Data.LastRequestedBlock)))
	if err != nil {
		log.Error(err)
		return
	}
	valCount, genesisTime := s.currentCountAndTime(blockTime)
	valNeeded := uint64(0)
	if valCount < params.BeaconConfig().MinGenesisActiveValidatorCount {
		valNeeded = params.BeaconConfig().MinGenesisActiveValidatorCount - valCount
	}
	secondsLeft := uint64(0)
	if genesisTime < params.BeaconConfig().MinGenesisTime {
		secondsLeft = params.BeaconConfig().MinGenesisTime - genesisTime
	}

	fields := logrus.Fields{
		"Additional validators needed": valNeeded,
	}
	if secondsLeft > 0 {
		fields["Generating genesis state in"] = time.Duration(secondsLeft) * time.Second
	}

	log.WithFields(fields).Info("Currently waiting for chainstart")
}

// cacheHeadersForEth1DataVote makes sure that voting for eth1data after startup utilizes cached headers
// instead of making multiple RPC requests to the ETH1 endpoint.
func (s *Service) cacheHeadersForEth1DataVote(ctx context.Context) error {
	// Find the end block to request from.
	end, err := s.followBlockHeight(ctx)
	if err != nil {
		return err
	}
	start, err := s.determineEarliestVotingBlock(ctx, end)
	if err != nil {
		return err
	}
	// We call batchRequestHeaders for its header caching side-effect, so we don't need the return value.
	_, err = s.batchRequestHeaders(start, end)
	if err != nil {
		return err
	}
	return nil
}

// determines the earliest voting block from which to start caching all our previous headers from.
func (s *Service) determineEarliestVotingBlock(ctx context.Context, followBlock uint64) (uint64, error) {
	genesisTime := s.chainStartData.GenesisTime
	currSlot := helpers.CurrentSlot(genesisTime)

	// In the event genesis has not occurred yet, we just request go back follow_distance blocks.
	if genesisTime == 0 || currSlot == 0 {
		earliestBlk := uint64(0)
		if followBlock > params.BeaconConfig().Eth1FollowDistance {
			earliestBlk = followBlock - params.BeaconConfig().Eth1FollowDistance
		}
		return earliestBlk, nil
	}
	votingTime := helpers.VotingPeriodStartTime(genesisTime, currSlot)
	followBackDist := 2 * params.BeaconConfig().SecondsPerETH1Block * params.BeaconConfig().Eth1FollowDistance
	if followBackDist > votingTime {
		return 0, errors.Errorf("invalid genesis time provided. %d > %d", followBackDist, votingTime)
	}
	earliestValidTime := votingTime - followBackDist
	hdr, err := s.BlockByTimestamp(ctx, earliestValidTime)
	if err != nil {
		return 0, err
	}
	return hdr.Number.Uint64(), nil
}

// This performs a health check on our primary endpoint, and if it
// is ready to serve we connect to it again. This method is only
// relevant if we are on our backup endpoint.
func (s *Service) checkDefaultEndpoint() {
	primaryEndpoint := s.httpEndpoints[0]
	// Return early if we are running on our primary
	// endpoint.
	if s.currHttpEndpoint.Equals(primaryEndpoint) {
		return
	}

	httpClient, rpcClient, err := s.dialETH1Nodes(primaryEndpoint)
	if err != nil {
		log.Debugf("Primary endpoint not ready: %v", err)
		return
	}
	log.Info("Primary endpoint ready again, switching back to it")
	// Close the clients and let our main connection routine
	// properly connect with it.
	httpClient.Close()
	rpcClient.Close()
	// Close current active clients.
	s.closeClients()

	// Switch back to primary endpoint and try connecting
	// to it again.
	s.currHttpEndpoint = primaryEndpoint
	s.retryETH1Node(nil)
}

// This is an inefficient way to search for the next endpoint, but given N is expected to be
// small ( < 25), it is fine to search this way.
func (s *Service) fallbackToNextEndpoint() {
	currEndpoint := s.currHttpEndpoint
	currIndex := 0
	totalEndpoints := len(s.httpEndpoints)

	for i, endpoint := range s.httpEndpoints {
		if endpoint.Equals(currEndpoint) {
			currIndex = i
			break
		}
	}
	nextIndex := currIndex + 1
	if nextIndex >= totalEndpoints {
		nextIndex = 0
	}
	// Exit early if we have the same index.
	if nextIndex == currIndex {
		return
	}
	s.currHttpEndpoint = s.httpEndpoints[nextIndex]
	log.Infof("Falling back to alternative endpoint: %s", logutil.MaskCredentialsLogging(s.currHttpEndpoint.Url))
}

// validates the current powchain data saved and makes sure that any
// embedded genesis state is correctly accounted for.
func (s *Service) ensureValidPowchainData(ctx context.Context) error {
	genState, err := s.cfg.BeaconDB.GenesisState(ctx)
	if err != nil {
		return err
	}
	// Exit early if no genesis state is saved.
	if genState == nil {
		return nil
	}
	eth1Data, err := s.cfg.BeaconDB.PowchainData(ctx)
	if err != nil {
		return errors.Wrap(err, "unable to retrieve eth1 data")
	}
	if eth1Data == nil || !eth1Data.ChainstartData.Chainstarted {
		pbState, err := stateV0.ProtobufBeaconState(s.preGenesisState.InnerStateUnsafe())
		if err != nil {
			return err
		}
		s.chainStartData = &protodb.ChainStartData{
			Chainstarted:       true,
			GenesisTime:        genState.GenesisTime(),
			GenesisBlock:       0,
			Eth1Data:           genState.Eth1Data(),
			ChainstartDeposits: make([]*ethpb.Deposit, 0),
		}
		eth1Data = &protodb.ETH1ChainData{
			CurrentEth1Data:   s.latestEth1Data,
			ChainstartData:    s.chainStartData,
			BeaconState:       pbState,
			Trie:              s.depositTrie.ToProto(),
			DepositContainers: s.cfg.DepositCache.AllDepositContainers(ctx),
		}
		return s.cfg.BeaconDB.SavePowchainData(ctx, eth1Data)
	}
	return nil
}

func dedupEndpoints(endpoints []string) []string {
	selectionMap := make(map[string]bool)
	newEndpoints := make([]string, 0, len(endpoints))
	for _, point := range endpoints {
		if selectionMap[point] {
			continue
		}
		newEndpoints = append(newEndpoints, point)
		selectionMap[point] = true
	}
	return newEndpoints
}

// Checks if the provided timestamp is beyond the prescribed bound from
// the current wall clock time.
func eth1HeadIsBehind(timestamp uint64) bool {
	timeout := timeutils.Now().Add(-eth1Threshold)
	// check that web3 client is syncing
	return time.Unix(int64(timestamp), 0).Before(timeout)
}<|MERGE_RESOLUTION|>--- conflicted
+++ resolved
@@ -106,7 +106,6 @@
 	POWBlockFetcher
 }
 
-<<<<<<< HEAD
 // Client defines a struct that combines all relevant ETH1.0 mainchain interactions required
 // by the beacon chain node.
 type Client interface {
@@ -131,8 +130,6 @@
 	) (bool, error)
 }
 
-=======
->>>>>>> ad269ee1
 // RPCDataFetcher defines a subset of methods conformed to by ETH1.0 RPC clients for
 // fetching eth1 data from the clients.
 type RPCDataFetcher interface {
