--- conflicted
+++ resolved
@@ -248,11 +248,7 @@
 		t.Run(fmt.Sprintf("test_%d", i), func(t *testing.T) {
 			res, err := bs.ListBlocks(ctx, test.req)
 			require.NoError(t, err)
-<<<<<<< HEAD
-			assert.DeepSSZEqual(t, res, test.res)
-=======
 			require.DeepSSZEqual(t, res, test.res)
->>>>>>> f46e34dd
 		})
 	}
 }
