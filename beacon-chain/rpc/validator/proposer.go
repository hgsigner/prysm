--- conflicted
+++ resolved
@@ -241,13 +241,7 @@
 			DepositRoot:  lastBlockDepositRoot[:],
 		}, nil
 	}
-<<<<<<< HEAD
-
-	chosenVote := chosenEth1DataMajorityVote(inRangeVotes)
-	return chosenVote.data.eth1Data, nil
-=======
 	return vs.HeadFetcher.HeadETH1Data(), nil
->>>>>>> 7b8e48d8
 }
 
 func (vs *Server) slotStartTime(slot types.Slot) uint64 {
