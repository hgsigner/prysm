// Copyright 2020 Prysmatic Labs.
//
// Licensed under the Apache License, Version 2.0 (the "License");
// you may not use this file except in compliance with the License.
// You may obtain a copy of the License at
//
//     http://www.apache.org/licenses/LICENSE-2.0
//
// Unless required by applicable law or agreed to in writing, software
// distributed under the License is distributed on an "AS IS" BASIS,
// WITHOUT WARRANTIES OR CONDITIONS OF ANY KIND, either express or implied.
// See the License for the specific language governing permissions and
// limitations under the License.
syntax = "proto3";

package ethereum.eth.v1alpha1;

import "google/api/annotations.proto";
import "google/protobuf/empty.proto";

import "proto/eth/ext/options.proto";
import "proto/eth/v1alpha1/beacon_block.proto";
import "proto/eth/v1alpha1/beacon_block_altair.proto";
import "proto/eth/v1alpha1/attestation.proto";
import "proto/eth/v1alpha1/sync_committee.proto";

option csharp_namespace = "Ethereum.Eth.v1alpha1";
option go_package = "github.com/prysmaticlabs/prysm/proto/eth/v1alpha1;eth";
option java_multiple_files = true;
option java_outer_classname = "ValidatorProto";
option java_package = "org.ethereum.eth.v1alpha1";
option php_namespace = "Ethereum\\Eth\\v1alpha1";

// Beacon node validator API
//
// The beacon node validator API enables a validator to connect
// and perform its obligations on the Ethereum 2.0 phase 0 beacon chain.
service BeaconNodeValidator {
    // Retrieves validator duties for the requested validators.
    //
    // The duties consist of:
    //   Proposer - the validator that creates a beacon chain block.
    //   Attester — a validator that is part of a committee that needs to sign off on a beacon chain
    //    block while simultaneously creating a cross link to a recent shard block on a particular shard chain.
    // The server returns a list of duties which are the actions should be performed by validators for a given epoch.
    // Validator duties should be polled every epoch, but due to chain reorg of >MIN_SEED_LOOKAHEAD could occur,
    // the validator duties could chain. For complete safety, it is recommended to poll at every slot to ensure
    // validator is fully aware of any sudden chain reorg.
    rpc GetDuties(DutiesRequest) returns (DutiesResponse) {
        option (google.api.http) = {
            get: "/eth/v1alpha1/validator/duties"
        };
    }

    // Stream validator duties for the requested validators.
    //
    // The duties consist of:
    //   Proposer - the validator that creates a beacon chain block.
    //   Attester — a validator that is part of a committee that needs to sign off on a beacon chain
    rpc StreamDuties(DutiesRequest) returns (stream DutiesResponse) {
        option (google.api.http) = {
            get: "/eth/v1alpha1/validator/duties/stream"
        };
    }

    // DomainData fetches the current BLS signature domain version information from the
    // running beacon node's state. This information is used when validators sign
    // blocks and attestations appropriately based on their duty.
    rpc DomainData(DomainRequest) returns (DomainResponse) {
        option (google.api.http) = {
            get: "/eth/v1alpha1/validator/domain"
        };
    }

    // WaitForChainStart queries the logs of the Validator Deposit Contract on the Ethereum
    // proof-of-work chain to verify the beacon chain has started its runtime and
    // validators are ready to begin their responsibilities.
    //
    // If the chain has not yet started, this endpoint starts a server-side stream which updates
    // the client when the beacon chain is ready.
    rpc WaitForChainStart(google.protobuf.Empty) returns (stream ChainStartResponse) {
        option deprecated = true;
        option (google.api.http) = {
            get: "/eth/v1alpha1/validator/chainstart/stream"
        };
    }

    // WaitForActivation checks if a validator public key exists in the active validator
    // registry of the current beacon state. If the validator is NOT yet active, it starts a
    // server-side stream which updates the client whenever the validator becomes active in
    // the beacon node's state.
    //
    // The input to this endpoint is a list of validator public keys, and the corresponding
    // stream will respond until at least a single corresponding validator to those
    // keys is activated.
    rpc WaitForActivation(ValidatorActivationRequest) returns (stream ValidatorActivationResponse) {
        option (google.api.http) = {
            get: "/eth/v1alpha1/validator/activation/stream"
        };
    }

    // ValidatorIndex retrieves a validator's index location in the beacon state's
    // validator registry looking up whether the validator exists based on its
    // public key. This method returns NOT_FOUND if no index is found for the public key
    // specified in the request.
    rpc ValidatorIndex(ValidatorIndexRequest) returns (ValidatorIndexResponse) {
        option (google.api.http) = {
            get: "/eth/v1alpha1/validator/index"
        };
    }

    // ValidatorStatus returns a validator's status based on the current epoch.
    // The request can specify either a validator's public key or validator index.
    //
    // The status response can be one of the following:
    //	DEPOSITED - validator's deposit has been recognized by Ethereum 1, not yet recognized by Ethereum 2.
    //	PENDING - validator is in Ethereum 2's activation queue.
    //	ACTIVE - validator is active.
    //	EXITING - validator has initiated an an exit request, or has dropped below the ejection balance and is being kicked out.
    //	EXITED - validator is no longer validating.
    //	SLASHING - validator has been kicked out due to meeting a slashing condition.
    //	UNKNOWN_STATUS - validator does not have a known status in the network.
    rpc ValidatorStatus(ValidatorStatusRequest) returns (ValidatorStatusResponse) {
        option (google.api.http) = {
            get: "/eth/v1alpha1/validator/status"
        };
    }

    // MultipleValidatorStatus returns a list of validator statuses on the current epoch.
    // The request can specify a list of validator public keys.
    //
    // Returns a list of ValidatorStatusResponses.
    rpc MultipleValidatorStatus(MultipleValidatorStatusRequest) returns (MultipleValidatorStatusResponse) {
        option (google.api.http) = {
            get: "/eth/v1alpha1/validator/statuses"
        };
    }

    // Retrieves the latest valid beacon block to be proposed on the beacon chain.
    //
    // The server returns a new beacon block, without proposer signature, that can be
    // proposed on the beacon chain. The block should be filled with all the necessary
    // data for proposer to sign.
    rpc GetBlock(BlockRequest) returns (BeaconBlock) {
        option (google.api.http) = {
            get: "/eth/v1alpha1/validator/block"
        };
    }

<<<<<<< HEAD
=======
    // Retrieves the latest valid beacon block to be proposed on the beacon chain.
    //
    // The server returns a new beacon block, without proposer signature, that can be
    // proposed on the beacon chain. The block should be filled with all the necessary
    // data for proposer to sign. This block is versioned from Altair onwards.
>>>>>>> 97a49240
    rpc GetBlockV2(BlockRequest) returns (BeaconBlockAltair) {
        option (google.api.http) = {
            get: "/eth/v1alpha1/validator/blockV2"
        };
    }

    // Sends the newly signed beacon block to beacon node.
    //
    // The validator sends the newly signed beacon block to the beacon node so the beacon block can
    // be included in the beacon chain. The beacon node is expected to validate and process the
    // beacon block into its state.
    rpc ProposeBlock(SignedBeaconBlock) returns (ProposeResponse) {
        option (google.api.http) = {
            post: "/eth/v1alpha1/validator/block"
            body: "*"
        };
    }

<<<<<<< HEAD
=======
    // Sends the newly signed beacon block to beacon node.
    //
    // The validator sends the newly signed beacon block to the beacon node so the beacon block can
    // be included in the beacon chain. The beacon node is expected to validate and process the
    // beacon block into its state. This block is versioned from Altair onwards.
>>>>>>> 97a49240
    rpc ProposeBlockV2(SignedBeaconBlockAltair) returns (ProposeResponse) {
        option (google.api.http) = {
            post: "/eth/v1alpha1/validator/blockV2"
            body: "*"
        };
    }

    // Retrieves the latest valid attestation data to be attested on the beacon chain.
    //
    // The server returns the latest valid data which represents the correct vote
    // for the head of the beacon chain.
    rpc GetAttestationData(AttestationDataRequest) returns (AttestationData) {
        option (google.api.http) = {
            get: "/eth/v1alpha1/validator/attestation"
        };
    }

    // Sends the newly signed attestation to beacon node.
    //
    // The validator sends the newly signed attestation to the beacon node for the attestation to
    // be included in the beacon chain. The beacon node is expected to validate and publish attestation on
    // appropriate committee subnet.
    rpc ProposeAttestation(Attestation) returns (AttestResponse) {
        option (google.api.http) = {
            post: "/eth/v1alpha1/validator/attestation"
            body: "*"
        };
    }


    // Submit selection proof to the beacon node to aggregate all matching wire attestations with the same data root.
    // the beacon node responses with an aggregate and proof object back to validator to sign over.
    rpc SubmitAggregateSelectionProof(AggregateSelectionRequest) returns (AggregateSelectionResponse) {
        option (google.api.http) = {
            post: "/eth/v1alpha1/validator/aggregate"
            body: "*"
        };
    }

    // Submit a signed aggregate and proof object, the beacon node will broadcast the
    // signed aggregated attestation and proof object.
    rpc SubmitSignedAggregateSelectionProof(SignedAggregateSubmitRequest) returns (SignedAggregateSubmitResponse) {
        option (google.api.http) = {
            post: "/eth/v1alpha1/validator/aggregate"
            body: "*"
        };
    }

    // Propose to leave the list of active validators.
    //
    // The beacon node is expected to validate the request and make it available for inclusion in
    // the next proposed block.
    rpc ProposeExit(SignedVoluntaryExit) returns (ProposeExitResponse) {
        option (google.api.http) = {
            post: "/eth/v1alpha1/validator/exit"
            body: "*"
        };
    }

    // Subscribe to particular committee ID subnets given validator's duty.
    //
    // The beacon node is expected to subscribe to the committee ID subnet given by the request. With this,
    // beacon node serving attesters can find persistent peers on the subnet to publish attestation,
    // and beacon node serving aggregator can join the subnet.
    rpc SubscribeCommitteeSubnets(CommitteeSubnetsSubscribeRequest) returns (google.protobuf.Empty) {
        option (google.api.http) = {
            post: "/eth/v1alpha1/validator/subnet/subscribe"
            body: "*"  
        };
    }

    // Retrieves a sync committee message block root to be signed over as part of sync committee duty.
    rpc GetSyncMessageBlockRoot(google.protobuf.Empty) returns (SyncMessageBlockRootResponse) {
        option (google.api.http) = {
            get: "/eth/v1alpha1/validator/sync_message_block_root"
        };
    }

    // Submits a sync committee message to be broadcasted over network. This is part of sync committee duty.
    rpc SubmitSyncMessage(SyncCommitteeMessage) returns (google.protobuf.Empty) {
        option (google.api.http) = {
            post: "/eth/v1alpha1/validator/sync_message"
            body: "*"
        };
    }
}

message DomainRequest {
    // The epoch for which the domain is being requested.
    uint64 epoch = 1 [(ethereum.eth.ext.cast_type) = "github.com/prysmaticlabs/eth2-types.Epoch"];

    // The bytes domain specified by the validator.
    bytes domain = 2;
}

message DomainResponse {
    // The signature domain is a byte array used by validators when
    // signing data related to block proposals and attestations.
    bytes signature_domain = 1;
}

message ValidatorActivationRequest {
    // A list of 48 byte validator public keys.
    repeated bytes public_keys = 1 [(ethereum.eth.ext.ssz_size) = "?,48"];
}

message ValidatorActivationResponse {
    message Status {
        // A 48 byte validator public key.
        bytes public_key = 1;

        // A wrapper representing a validator's status object.
        ValidatorStatusResponse status = 2;

        // The validators index in the beacon state.
        uint64 index = 3 [(ethereum.eth.ext.cast_type) = "github.com/prysmaticlabs/eth2-types.ValidatorIndex"];
    }
    // A list of validator statuses mapped 1-to-1 with the public keys
    // in the request.
    repeated Status statuses = 1;
}

message ChainStartResponse {
    // A boolean specifying whether or not the chain has started.
    bool started = 1;

    // The genesis time of the beacon chain.
    uint64 genesis_time = 2;

    // 32 byte hash tree root of the genesis validator set.
    bytes genesis_validators_root = 3 [(ethereum.eth.ext.ssz_size) = "32"];
}

message SyncedResponse {
    // A boolean specifying whether or not the beacon node is synced and ready for the validator.
    bool synced = 1;

    // The genesis time of the beacon chain.
    uint64 genesis_time = 2;
}

message ValidatorIndexRequest {
    // A 48 byte validator public key.
    bytes public_key = 1 [(ethereum.eth.ext.ssz_size) = "48"];
}

message ValidatorIndexResponse {
    // The validator's index in the beacon chain state's validator registry.
    uint64 index = 1  [(ethereum.eth.ext.cast_type) = "github.com/prysmaticlabs/eth2-types.ValidatorIndex"];
}

message ValidatorStatusRequest {
    // A 48 byte validator public key.
    bytes public_key = 1 [(ethereum.eth.ext.ssz_size) = "48"];
}

enum ValidatorStatus {
    UNKNOWN_STATUS = 0;
    DEPOSITED = 1;
    PENDING = 2;
    ACTIVE = 3;
    EXITING = 4;
    SLASHING = 5;
    EXITED = 6;
    INVALID = 7;
    PARTIALLY_DEPOSITED = 8;
}

message ValidatorStatusResponse {
    // The corresponding validator status.
    ValidatorStatus status = 1;

    // The block number of the Ethereum proof-of-work chain
    // where the deposit for the validator was included.
    uint64 eth1_deposit_block_number = 2;

    // The slot in the beacon chain in which the validator's
    // deposit was included in a block.
    uint64 deposit_inclusion_slot = 3 [(ethereum.eth.ext.cast_type) = "github.com/prysmaticlabs/eth2-types.Slot"];

    // The epoch in the beacon chain in which the validator
    // is determined as active.
    uint64 activation_epoch = 4 [(ethereum.eth.ext.cast_type) = "github.com/prysmaticlabs/eth2-types.Epoch"];

    // The position in the activation queue of pending validators.
    uint64 position_in_activation_queue = 5;
}

message MultipleValidatorStatusRequest {
    // A list of 48 byte validator public keys.
    repeated bytes public_keys = 1 [(ethereum.eth.ext.ssz_size) = "?,48"];
    // A list of validator indices.
    repeated int64 indices = 2;
}

message MultipleValidatorStatusResponse {
    // A list of 48 byte validator public keys.
    repeated bytes public_keys = 1 [(ethereum.eth.ext.ssz_size) = "?,48"];
    // A list of ValidatorStatusResponses mapped 1-to-1 with the public keys.
    repeated ValidatorStatusResponse statuses = 2;
    // A list of validator indices.
    repeated uint64 indices = 3  [(ethereum.eth.ext.cast_type) = "github.com/prysmaticlabs/eth2-types.ValidatorIndex"];
}

message DutiesRequest {
    // Epoch at which validators should perform their duties.
    uint64 epoch = 1 [(ethereum.eth.ext.cast_type) = "github.com/prysmaticlabs/eth2-types.Epoch"];

    // Array of byte encoded BLS public keys.
    repeated bytes public_keys = 2 [(ethereum.eth.ext.ssz_size) = "?,48"];
}

message DutiesResponse {
    repeated Duty duties = 1 [deprecated = true];

    repeated Duty current_epoch_duties = 2;

    repeated Duty next_epoch_duties = 3;

    message Duty {
        // The committee a validator is assigned to.
        repeated uint64 committee = 1 [(ethereum.eth.ext.cast_type) = "github.com/prysmaticlabs/eth2-types.ValidatorIndex"];

        // The index into the committee where the validator belongs in.
        uint64 committee_index = 2  [(ethereum.eth.ext.cast_type) = "github.com/prysmaticlabs/eth2-types.CommitteeIndex"];

        // Slot at which a validator must attest.
        uint64 attester_slot = 3 [(ethereum.eth.ext.cast_type) = "github.com/prysmaticlabs/eth2-types.Slot"];

        // Slots at which a validator must propose a beacon chain block.
        repeated uint64 proposer_slots = 4 [(ethereum.eth.ext.cast_type) = "github.com/prysmaticlabs/eth2-types.Slot"];

        // 48 byte BLS public key for the validator who's assigned to perform a duty.
        bytes public_key = 5 [(ethereum.eth.ext.ssz_size) = "48"];

        // The current status of the validator assigned to perform the duty.
        ValidatorStatus status = 6;

        // The index of the validator in the beacon state.
        uint64 validator_index = 7  [(ethereum.eth.ext.cast_type) = "github.com/prysmaticlabs/eth2-types.ValidatorIndex"];

        // Whether the validator belongs in the sync committee and has to perform sync committee duty.
        bool is_sync_committee = 8;
    }
}

message BlockRequest {
    // Slot for which the block should be proposed.
    uint64 slot = 1 [(ethereum.eth.ext.cast_type) = "github.com/prysmaticlabs/eth2-types.Slot"];

    // Validator's 32 byte randao reveal secret of the current epoch.
    bytes randao_reveal = 2 [(ethereum.eth.ext.ssz_size) = "48"];

    // Validator's 32 byte graffiti message for the new block.
    bytes graffiti = 3 [(ethereum.eth.ext.ssz_size) = "32"];

}

message ProposeResponse {
    // The block root of the successfully proposed beacon block.
    bytes block_root = 1 [(ethereum.eth.ext.ssz_size) = "32"];
}

message ProposeExitResponse {
    // The root of the successfully proposed voluntary exit.
    bytes exit_root = 1 [(ethereum.eth.ext.ssz_size) = "32"];
}

message AttestationDataRequest {
    // Slot for which the attestation should be created.
    uint64 slot = 1 [(ethereum.eth.ext.cast_type) = "github.com/prysmaticlabs/eth2-types.Slot"];

    // Committee index the attestation should be created for.
    uint64 committee_index = 2  [(ethereum.eth.ext.cast_type) = "github.com/prysmaticlabs/eth2-types.CommitteeIndex"];
}

message AttestResponse {
    // The root of the attestation data successfully submitted to the beacon node.
    bytes attestation_data_root = 1 [(ethereum.eth.ext.ssz_size) = "32"];
}

message AggregateSelectionRequest {
    // Slot for which the aggregation request applies.
    uint64 slot = 1 [(ethereum.eth.ext.cast_type) = "github.com/prysmaticlabs/eth2-types.Slot"];
    // Committee index of the validator at the given slot.
    uint64 committee_index = 2  [(ethereum.eth.ext.cast_type) = "github.com/prysmaticlabs/eth2-types.CommitteeIndex"];
    // 48 byte public key of the validator.
    bytes public_key = 3 [(ethereum.eth.ext.ssz_size) = "48", (ethereum.eth.ext.spec_name) = "pubkey"];
    // 96 byte signature of the validator on the slot. This is used as proof that the validator is
    // an aggregator for the given slot.
    bytes slot_signature = 4 [(ethereum.eth.ext.ssz_size) = "96"];
}

message AggregateSelectionResponse {
  // The aggregate and proof message without the signature.
  AggregateAttestationAndProof aggregate_and_proof = 1;
}

message SignedAggregateSubmitRequest {
    // The signed aggregate and proof message with the signature.
    SignedAggregateAttestationAndProof signed_aggregate_and_proof = 1;
}

message SignedAggregateSubmitResponse {
    // The 32 byte hash tree root of the aggregated attestation data.
    bytes attestation_data_root = 1  [(ethereum.eth.ext.ssz_size) = "32"];
}

message CommitteeSubnetsSubscribeRequest {
    // A list of intended slots to subscribe.
    repeated uint64 slots = 1 [(ethereum.eth.ext.cast_type) = "github.com/prysmaticlabs/eth2-types.Slot"];
    // A list of intended committee ids to subscribe. It is mapped 1-to-1 with the slots
    repeated uint64 committee_ids = 2 [(ethereum.eth.ext.cast_type) = "github.com/prysmaticlabs/eth2-types.CommitteeIndex"];
    // Whether to subscribe as an aggregator or by default attester.
    // It is mapped 1-to-1 with the slots and committee ids.
    // Subscribe as an aggregator means to join the subnet.
    // Subscribe as an attester means finding persistent peers on the subnet to be able to publish attestations.
    repeated bool is_aggregator = 3;
}

// An Ethereum 2.0 validator.
message Validator {
    // 48 byte BLS public key used for the validator's activities.
    bytes public_key = 1 [(ethereum.eth.ext.ssz_size) = "48", (ethereum.eth.ext.spec_name) = "pubkey"];

    // 32 byte hash of the withdrawal destination public key.
    bytes withdrawal_credentials = 2 [(ethereum.eth.ext.ssz_size) = "32"];

    // The validators current effective balance in gwei.
    uint64 effective_balance = 3;

    // Whether or not the validator has been slashed.
    bool slashed = 4;

    // Epoch when the validator became eligible for activation. This field may
    // be zero if the validator was present in the Ethereum 2.0 genesis. This
    // field is FAR_FUTURE_EPOCH if the validator has not been activated.
    uint64 activation_eligibility_epoch = 5 [(ethereum.eth.ext.cast_type) = "github.com/prysmaticlabs/eth2-types.Epoch"];

    // Epoch when the validator was activated. This field may be zero if the
    // validator was present in the Ethereum 2.0 genesis. This field is
    // FAR_FUTURE_EPOCH if the validator has not been activated.
    uint64 activation_epoch = 6 [(ethereum.eth.ext.cast_type) = "github.com/prysmaticlabs/eth2-types.Epoch"];

    // Epoch when the validator was exited. This field is FAR_FUTURE_EPOCH if
    // the validator has not exited.
    // FAR_FUTURE_EPOCH is a constant defined by the official Ethereum 2.0 specification:
    // https://github.com/ethereum/eth2.0-specs/blob/v0.9.2/specs/core/0_beacon-chain.md#constants
    uint64 exit_epoch = 7 [(ethereum.eth.ext.cast_type) = "github.com/prysmaticlabs/eth2-types.Epoch"];

    // Epoch when the validator is eligible to withdraw their funds. This field
    // is FAR_FUTURE_EPOCH if the validator has not exited.
    // FAR_FUTURE_EPOCH is a constant defined by the official Ethereum 2.0 specification:
    // https://github.com/ethereum/eth2.0-specs/blob/v0.9.2/specs/core/0_beacon-chain.md#constants
    uint64 withdrawable_epoch = 8 [(ethereum.eth.ext.cast_type) = "github.com/prysmaticlabs/eth2-types.Epoch"];
}

// ValidatorParticipation stores participation metrics during a given epoch.
message ValidatorParticipation {
    // Percentage of validator participation in the given epoch. This field
    // contains a value between 0 and 1.
    float global_participation_rate = 1  [deprecated = true];

    // The total amount of ether, in gwei, that has been used in voting.
    uint64 voted_ether = 2 [deprecated = true];

    // The total amount of ether, in gwei, that is eligible for voting.
    uint64 eligible_ether = 3 [deprecated = true];

    // Total staked gwei that was active (i.e. eligible to vote) during the current epoch.
    uint64 current_epoch_active_gwei = 4;
    // Total staked gwei that had attestations included in a block during the current epoch,
    // attestations by the same validator do not increase this figure.
    uint64 current_epoch_attesting_gwei = 5;
    // Total staked gwei that attested to the majority-elected Casper FFG target epoch during the current epoch.
    uint64 current_epoch_target_attesting_gwei = 6;
    // Same as current_epoch_active_gwei but for previous epoch.
    uint64 previous_epoch_active_gwei = 7;
    // Same as current_epoch_attesting_gwei but for previous epoch.
    uint64 previous_epoch_attesting_gwei = 8;
    // Same as current_epoch_target_attesting_gwei but for previous epoch.
    uint64 previous_epoch_target_attesting_gwei = 9;
    // Total staked gwei that attested to a head beacon block that is in the canonical chain.
    uint64 previous_epoch_head_attesting_gwei = 10;
}

// ValidatorInfo gives information about the state of a validator at a certain epoch.
message ValidatorInfo {
    // The validator's 48 byte BLS public key.
    bytes public_key = 1;

    // The validator's index in the beacon state.
    uint64 index = 2 [(ethereum.eth.ext.cast_type) = "github.com/prysmaticlabs/eth2-types.ValidatorIndex"];

    // The epoch for which the information pertains.
    uint64 epoch = 3 [(ethereum.eth.ext.cast_type) = "github.com/prysmaticlabs/eth2-types.Epoch"];

    // The validator's current status.
    ValidatorStatus status = 4;

    // The unix timestamp when the validator enters the next state.
    // This could be in the past.  Some values depend on chain operation and so will vary from epoch to epoch.
    // Specific times for each state are as follows:
    // - state == DEPOSITED: time at which Ethereum 1 deposit will be stored on-chain by Ethereum 2 (variable, can be 0).
    // - state == PENDING: time at which validator will be activated (variable).
    // - state == ACTIVE: no value (next transition depends on user and network actions).
    // - state == EXITING: time at which validator will exit.
    // - state == SLASHING: time at which validator will exit.
    // - state == EXITED: time at which validator funds will be withdrawable.
    uint64 transition_timestamp = 5;

    // The validator's current balance in GWei.
    uint64 balance = 6;

    // The validator's current effective balance in GWei.
    // Only valid for states ACTIVE, EXITING, SLASHING.
    uint64 effective_balance = 7;
}

// SyncMessageBlockRootResponse for beacon chain validator to retrieve and
// to sign over the block root as part of sync committee duty to facilitate light client.
message SyncMessageBlockRootResponse {
    // The block root of the head block.
    bytes root = 1 [(ethereum.eth.ext.ssz_size) = "32"];
}<|MERGE_RESOLUTION|>--- conflicted
+++ resolved
@@ -147,14 +147,11 @@
         };
     }
 
-<<<<<<< HEAD
-=======
     // Retrieves the latest valid beacon block to be proposed on the beacon chain.
     //
     // The server returns a new beacon block, without proposer signature, that can be
     // proposed on the beacon chain. The block should be filled with all the necessary
     // data for proposer to sign. This block is versioned from Altair onwards.
->>>>>>> 97a49240
     rpc GetBlockV2(BlockRequest) returns (BeaconBlockAltair) {
         option (google.api.http) = {
             get: "/eth/v1alpha1/validator/blockV2"
@@ -173,14 +170,11 @@
         };
     }
 
-<<<<<<< HEAD
-=======
     // Sends the newly signed beacon block to beacon node.
     //
     // The validator sends the newly signed beacon block to the beacon node so the beacon block can
     // be included in the beacon chain. The beacon node is expected to validate and process the
     // beacon block into its state. This block is versioned from Altair onwards.
->>>>>>> 97a49240
     rpc ProposeBlockV2(SignedBeaconBlockAltair) returns (ProposeResponse) {
         option (google.api.http) = {
             post: "/eth/v1alpha1/validator/blockV2"
