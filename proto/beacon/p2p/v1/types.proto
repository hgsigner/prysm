--- conflicted
+++ resolved
@@ -47,15 +47,9 @@
 }
 
 message Fork {
-<<<<<<< HEAD
   bytes previous_version = 1 [(ethereum.eth.ext.ssz_size) = "4"];
   bytes current_version = 2 [(ethereum.eth.ext.ssz_size) = "4"];
-  uint64 epoch = 3;
-=======
-  bytes previous_version = 1 [(gogoproto.moretags) = "ssz-size:\"4\""];
-  bytes current_version = 2 [(gogoproto.moretags) = "ssz-size:\"4\""];
-  uint64 epoch = 3 [(gogoproto.casttype) = "github.com/prysmaticlabs/eth2-types.Epoch"];
->>>>>>> cbd01d4f
+  uint64 epoch = 3 [(ethereum.eth.ext.cast_type) = "github.com/prysmaticlabs/eth2-types.Epoch"];
 }
 
 message PendingAttestation {
