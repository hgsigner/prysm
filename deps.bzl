load("@prysm//tools/go:def.bzl", "go_repository", "maybe")  # gazelle:keep
load("@bazel_tools//tools/build_defs/repo:http.bzl", "http_archive")  # gazelle:keep
load("@bazel_tools//tools/build_defs/repo:git.bzl", "git_repository")

# Prysm's third party / external dependencies.
#
##################################################################
#
#                    ██████████████████
#                  ██                  ██
#                ██  ██████████████████  ██
#              ██  ██████████████████████  ██
#            ██  ██████████████████████████  ██
#          ██  ██████████████████████████████  ██
#        ██  ██████████████████████████████████  ██
#      ██  ██████████████████████████████████████  ██
#      ██  ██████    ██      ████  ████    ██████  ██
#      ██  ████  ████████  ████  ██  ██  ██  ████  ██
#      ██  ████  ████████  ████  ██  ██  ██  ████  ██
#      ██  ██████  ██████  ████  ██  ██    ██████  ██
#      ██  ████████  ████  ████  ██  ██  ████████  ██
#      ██  ████████  ████  ████  ██  ██  ████████  ██
#      ██  ████    ██████  ██████  ████  ████████  ██
#      ██  ██████████████████████████████████████  ██
#        ██  ██████████████████████████████████  ██
#          ██  ██████████████████████████████  ██
#            ██  ██████████████████████████  ██
#              ██  ██████████████████████  ██
#                ██  ██████████████████  ██
#                  ██                  ██
#                    ██████████████████
#
##################################################################
#           Make sure you have read DEPENDENCIES.md!
##################################################################
def prysm_deps():
    go_repository(
        name = "co_honnef_go_tools",
        importpath = "honnef.co/go/tools",
        sum = "h1:UoveltGrhghAA7ePc+e+QYDHXrBps2PqFZiHkGR/xK8=",
        version = "v0.0.1-2020.1.4",
    )
    go_repository(
        name = "com_github_aead_siphash",
        importpath = "github.com/aead/siphash",
        sum = "h1:FwHfE/T45KPKYuuSAKyyvE+oPWcaQ+CUmFW0bPlM+kg=",
        version = "v1.0.1",
    )
    go_repository(
        name = "com_github_afex_hystrix_go",
        importpath = "github.com/afex/hystrix-go",
        sum = "h1:rFw4nCn9iMW+Vajsk51NtYIcwSTkXr+JGrMd36kTDJw=",
        version = "v0.0.0-20180502004556-fa1af6a1f4f5",
    )

    go_repository(
        name = "com_github_ajstarks_svgo",
        importpath = "github.com/ajstarks/svgo",
        sum = "h1:wVe6/Ea46ZMeNkQjjBW6xcqyQA/j5e0D6GytH95g0gQ=",
        version = "v0.0.0-20180226025133-644b8db467af",
    )

    go_repository(
        name = "com_github_alecthomas_template",
        importpath = "github.com/alecthomas/template",
        sum = "h1:JYp7IbQjafoB+tBA3gMyHYHrpOtNuDiK/uB5uXxq5wM=",
        version = "v0.0.0-20190718012654-fb15b899a751",
    )
    go_repository(
        name = "com_github_alecthomas_units",
        importpath = "github.com/alecthomas/units",
        sum = "h1:UQZhZ2O0vMHr2cI+DC1Mbh0TJxzA3RcLoMsFw+aXw7E=",
        version = "v0.0.0-20190924025748-f65c72e2690d",
    )
    go_repository(
        name = "com_github_allegro_bigcache",
        importpath = "github.com/allegro/bigcache",
        sum = "h1:hg1sY1raCwic3Vnsvje6TT7/pnZba83LeFck5NrFKSc=",
        version = "v1.2.1",
    )
    go_repository(
        name = "com_github_andreasbriese_bbloom",
        importpath = "github.com/AndreasBriese/bbloom",
        sum = "h1:HD8gA2tkByhMAwYaFAX9w2l7vxvBQ5NMoxDrkhqhtn4=",
        version = "v0.0.0-20190306092124-e2d15f34fcf9",
    )

    go_repository(
        name = "com_github_andreyvit_diff",
        importpath = "github.com/andreyvit/diff",
        sum = "h1:bvNMNQO63//z+xNgfBlViaCIJKLlCJ6/fmUseuG0wVQ=",
        version = "v0.0.0-20170406064948-c7f18ee00883",
    )

    go_repository(
        name = "com_github_antihax_optional",
        importpath = "github.com/antihax/optional",
        sum = "h1:xK2lYat7ZLaVVcIuj82J8kIro4V6kDe0AUDFboUCwcg=",
        version = "v1.0.0",
    )

    go_repository(
        name = "com_github_apache_arrow_go_arrow",
        importpath = "github.com/apache/arrow/go/arrow",
        sum = "h1:nxAtV4VajJDhKysp2kdcJZsq8Ss1xSA0vZTkVHHJd0E=",
        version = "v0.0.0-20191024131854-af6fa24be0db",
    )
    go_repository(
        name = "com_github_apache_thrift",
        importpath = "github.com/apache/thrift",
        sum = "h1:5hryIiq9gtn+MiLVn0wP37kb/uTeRZgN08WoCsAhIhI=",
        version = "v0.13.0",
    )

    go_repository(
        name = "com_github_aristanetworks_fsnotify",
        importpath = "github.com/aristanetworks/fsnotify",
        sum = "h1:it2ydpY6k0aXB7qjb4vGhOYOL6YDC/sr8vhqwokFQwQ=",
        version = "v1.4.2",
    )
    go_repository(
        name = "com_github_aristanetworks_glog",
        importpath = "github.com/aristanetworks/glog",
        sum = "h1:Bmjk+DjIi3tTAU0wxGaFbfjGUqlxxSXARq9A96Kgoos=",
        version = "v0.0.0-20191112221043-67e8567f59f3",
    )

    go_repository(
        name = "com_github_aristanetworks_goarista",
        importpath = "github.com/aristanetworks/goarista",
        sum = "h1:cgk6xsRVshE29qzHDCQ+tqmu7ny8GnjPQhAw/RTk/Co=",
        version = "v0.0.0-20200521140103-6c3304613b30",
    )
    go_repository(
        name = "com_github_aristanetworks_splunk_hec_go",
        importpath = "github.com/aristanetworks/splunk-hec-go",
        sum = "h1:O7zlcm4ve7JvqTyEK3vSBh1LngLezraqcxv8Ya6tQFY=",
        version = "v0.3.3",
    )
    go_repository(
        name = "com_github_armon_circbuf",
        importpath = "github.com/armon/circbuf",
        sum = "h1:QEF07wC0T1rKkctt1RINW/+RMTVmiwxETico2l3gxJA=",
        version = "v0.0.0-20150827004946-bbbad097214e",
    )

    go_repository(
        name = "com_github_armon_consul_api",
        importpath = "github.com/armon/consul-api",
        sum = "h1:G1bPvciwNyF7IUmKXNt9Ak3m6u9DE1rF+RmtIkBpVdA=",
        version = "v0.0.0-20180202201655-eb2c6b5be1b6",
    )
    go_repository(
        name = "com_github_armon_go_metrics",
        importpath = "github.com/armon/go-metrics",
        sum = "h1:8GUt8eRujhVEGZFFEjBj46YV4rDjvGrNxb0KMWYkL2I=",
        version = "v0.0.0-20180917152333-f0300d1749da",
    )
    go_repository(
        name = "com_github_armon_go_radix",
        importpath = "github.com/armon/go-radix",
        sum = "h1:BUAU3CGlLvorLI26FmByPp2eC2qla6E1Tw+scpcg/to=",
        version = "v0.0.0-20180808171621-7fddfc383310",
    )
    go_repository(
        name = "com_github_aryann_difflib",
        importpath = "github.com/aryann/difflib",
        sum = "h1:pv34s756C4pEXnjgPfGYgdhg/ZdajGhyOvzx8k+23nw=",
        version = "v0.0.0-20170710044230-e206f873d14a",
    )
    go_repository(
        name = "com_github_aws_aws_lambda_go",
        importpath = "github.com/aws/aws-lambda-go",
        sum = "h1:SuCy7H3NLyp+1Mrfp+m80jcbi9KYWAs9/BXwppwRDzY=",
        version = "v1.13.3",
    )

    go_repository(
        name = "com_github_aws_aws_sdk_go",
        importpath = "github.com/aws/aws-sdk-go",
        sum = "h1:0xphMHGMLBrPMfxR2AmVjZKcMEESEgWF8Kru94BNByk=",
        version = "v1.27.0",
    )
    go_repository(
        name = "com_github_aws_aws_sdk_go_v2",
        importpath = "github.com/aws/aws-sdk-go-v2",
        sum = "h1:qZ+woO4SamnH/eEbjM2IDLhRNwIwND/RQyVlBLp3Jqg=",
        version = "v0.18.0",
    )

    go_repository(
        name = "com_github_azure_azure_pipeline_go",
        importpath = "github.com/Azure/azure-pipeline-go",
        sum = "h1:6oiIS9yaG6XCCzhgAgKFfIWyo4LLCiDhZot6ltoThhY=",
        version = "v0.2.2",
    )
    go_repository(
        name = "com_github_azure_azure_storage_blob_go",
        importpath = "github.com/Azure/azure-storage-blob-go",
        sum = "h1:MuueVOYkufCxJw5YZzF842DY2MBsp+hLuh2apKY0mck=",
        version = "v0.7.0",
    )
    go_repository(
        name = "com_github_azure_go_autorest_autorest",
        importpath = "github.com/Azure/go-autorest/autorest",
        sum = "h1:MRvx8gncNaXJqOoLmhNjUAKh33JJF8LyxPhomEtOsjs=",
        version = "v0.9.0",
    )
    go_repository(
        name = "com_github_azure_go_autorest_autorest_adal",
        importpath = "github.com/Azure/go-autorest/autorest/adal",
        sum = "h1:CxTzQrySOxDnKpLjFJeZAS5Qrv/qFPkgLjx5bOAi//I=",
        version = "v0.8.0",
    )
    go_repository(
        name = "com_github_azure_go_autorest_autorest_date",
        importpath = "github.com/Azure/go-autorest/autorest/date",
        sum = "h1:yW+Zlqf26583pE43KhfnhFcdmSWlm5Ew6bxipnr/tbM=",
        version = "v0.2.0",
    )
    go_repository(
        name = "com_github_azure_go_autorest_autorest_mocks",
        importpath = "github.com/Azure/go-autorest/autorest/mocks",
        sum = "h1:qJumjCaCudz+OcqE9/XtEPfvtOjOmKaui4EOpFI6zZc=",
        version = "v0.3.0",
    )
    go_repository(
        name = "com_github_azure_go_autorest_logger",
        importpath = "github.com/Azure/go-autorest/logger",
        sum = "h1:ruG4BSDXONFRrZZJ2GUXDiUyVpayPmb1GnWeHDdaNKY=",
        version = "v0.1.0",
    )
    go_repository(
        name = "com_github_azure_go_autorest_tracing",
        importpath = "github.com/Azure/go-autorest/tracing",
        sum = "h1:TRn4WjSnkcSy5AEG3pnbtFSwNtwzjr4VYyQflFE619k=",
        version = "v0.5.0",
    )
    go_repository(
        name = "com_github_bazelbuild_rules_go",
        importpath = "github.com/bazelbuild/rules_go",
        sum = "h1:Wxu7JjqnF78cKZbsBsARLSXx/jlGaSLCnUV3mTlyHvM=",
        version = "v0.23.2",
    )
    go_repository(
        name = "com_github_benbjohnson_clock",
        importpath = "github.com/benbjohnson/clock",
        sum = "h1:vkLuvpK4fmtSCuo60+yC63p7y0BmQ8gm5ZXGuBCJyXg=",
        version = "v1.0.3",
    )

    go_repository(
        name = "com_github_beorn7_perks",
        importpath = "github.com/beorn7/perks",
        sum = "h1:VlbKKnNfV8bJzeqoa4cOKqO6bYr3WgKZxO8Z16+hsOM=",
        version = "v1.0.1",
    )
    go_repository(
        name = "com_github_bgentry_speakeasy",
        importpath = "github.com/bgentry/speakeasy",
        sum = "h1:ByYyxL9InA1OWqxJqqp2A5pYHUrCiAL6K3J+LKSsQkY=",
        version = "v0.1.0",
    )

    go_repository(
        name = "com_github_bmizerany_pat",
        importpath = "github.com/bmizerany/pat",
        sum = "h1:y4B3+GPxKlrigF1ha5FFErxK+sr6sWxQovRMzwMhejo=",
        version = "v0.0.0-20170815010413-6226ea591a40",
    )
    go_repository(
        name = "com_github_boltdb_bolt",
        importpath = "github.com/boltdb/bolt",
        sum = "h1:JQmyP4ZBrce+ZQu0dY660FMfatumYDLun9hBCUVIkF4=",
        version = "v1.3.1",
    )

    go_repository(
        name = "com_github_bradfitz_gomemcache",
        importpath = "github.com/bradfitz/gomemcache",
        sum = "h1:7IjN4QP3c38xhg6wz8R3YjoU+6S9e7xBc0DAVLLIpHE=",
        version = "v0.0.0-20170208213004-1952afaa557d",
    )

    go_repository(
        name = "com_github_btcsuite_btcd",
        importpath = "github.com/btcsuite/btcd",
        sum = "h1:At9hIZdJW0s9E/fAz28nrz6AmcNlSVucCH796ZteX1M=",
        version = "v0.21.0-beta",
    )
    go_repository(
        name = "com_github_btcsuite_btclog",
        importpath = "github.com/btcsuite/btclog",
        sum = "h1:bAs4lUbRJpnnkd9VhRV3jjAVU7DJVjMaK+IsvSeZvFo=",
        version = "v0.0.0-20170628155309-84c8d2346e9f",
    )
    go_repository(
        name = "com_github_btcsuite_btcutil",
        importpath = "github.com/btcsuite/btcutil",
        sum = "h1:9iZ1Terx9fMIOtq1VrwdqfsATL9MC2l8ZrUY6YZ2uts=",
        version = "v1.0.2",
    )
    go_repository(
        name = "com_github_btcsuite_go_socks",
        importpath = "github.com/btcsuite/go-socks",
        sum = "h1:R/opQEbFEy9JGkIguV40SvRY1uliPX8ifOvi6ICsFCw=",
        version = "v0.0.0-20170105172521-4720035b7bfd",
    )
    go_repository(
        name = "com_github_btcsuite_goleveldb",
        importpath = "github.com/btcsuite/goleveldb",
        sum = "h1:Tvd0BfvqX9o823q1j2UZ/epQo09eJh6dTcRp79ilIN4=",
        version = "v1.0.0",
    )
    go_repository(
        name = "com_github_btcsuite_snappy_go",
        importpath = "github.com/btcsuite/snappy-go",
        sum = "h1:ZxaA6lo2EpxGddsA8JwWOcxlzRybb444sgmeJQMJGQE=",
        version = "v1.0.0",
    )

    go_repository(
        name = "com_github_btcsuite_websocket",
        importpath = "github.com/btcsuite/websocket",
        sum = "h1:R8vQdOQdZ9Y3SkEwmHoWBmX1DNXhXZqlTpq6s4tyJGc=",
        version = "v0.0.0-20150119174127-31079b680792",
    )
    go_repository(
        name = "com_github_btcsuite_winsvc",
        importpath = "github.com/btcsuite/winsvc",
        sum = "h1:J9B4L7e3oqhXOcm+2IuNApwzQec85lE+QaikUcCs+dk=",
        version = "v1.0.0",
    )

    go_repository(
        name = "com_github_burntsushi_toml",
        importpath = "github.com/BurntSushi/toml",
        sum = "h1:WXkYYl6Yr3qBf1K79EBnL4mak0OimBfB0XUf9Vl28OQ=",
        version = "v0.3.1",
    )
    go_repository(
        name = "com_github_burntsushi_xgb",
        importpath = "github.com/BurntSushi/xgb",
        sum = "h1:1BDTz0u9nC3//pOCMdNH+CiXJVYJh5UQNCOBG7jbELc=",
        version = "v0.0.0-20160522181843-27f122750802",
    )

    go_repository(
        name = "com_github_c_bata_go_prompt",
        importpath = "github.com/c-bata/go-prompt",
        sum = "h1:uyKRz6Z6DUyj49QVijyM339UJV9yhbr70gESwbNU3e0=",
        version = "v0.2.2",
    )
    go_repository(
        name = "com_github_casbin_casbin_v2",
        importpath = "github.com/casbin/casbin/v2",
        sum = "h1:bTwon/ECRx9dwBy2ewRVr5OiqjeXSGiTUY74sDPQi/g=",
        version = "v2.1.2",
    )
    go_repository(
        name = "com_github_cenkalti_backoff",
        importpath = "github.com/cenkalti/backoff",
        sum = "h1:tNowT99t7UNflLxfYYSlKYsBpXdEet03Pg2g16Swow4=",
        version = "v2.2.1+incompatible",
    )

    go_repository(
        name = "com_github_census_instrumentation_opencensus_proto",
        importpath = "github.com/census-instrumentation/opencensus-proto",
        sum = "h1:glEXhBS5PSLLv4IXzLA5yPRVX4bilULVyxxbrfOtDAk=",
        version = "v0.2.1",
    )
    go_repository(
        name = "com_github_cespare_cp",
        importpath = "github.com/cespare/cp",
        sum = "h1:nCb6ZLdB7NRaqsm91JtQTAme2SKJzXVsdPIPkyJr1MU=",
        version = "v1.1.1",
    )

    go_repository(
        name = "com_github_cespare_xxhash",
        importpath = "github.com/cespare/xxhash",
        sum = "h1:a6HrQnmkObjyL+Gs60czilIUGqrzKutQD6XZog3p+ko=",
        version = "v1.1.0",
    )
    go_repository(
        name = "com_github_cespare_xxhash_v2",
        importpath = "github.com/cespare/xxhash/v2",
        sum = "h1:6MnRN8NT7+YBpUIWxHtefFZOKTAPgGjpQSxqLNn0+qY=",
        version = "v2.1.1",
    )

    go_repository(
        name = "com_github_chzyer_logex",
        importpath = "github.com/chzyer/logex",
        sum = "h1:Swpa1K6QvQznwJRcfTfQJmTE72DqScAa40E+fbHEXEE=",
        version = "v1.1.10",
    )
    go_repository(
        name = "com_github_chzyer_readline",
        importpath = "github.com/chzyer/readline",
        sum = "h1:fY5BOSpyZCqRo5OhCuC+XN+r/bBCmeuuJtjz+bCNIf8=",
        version = "v0.0.0-20180603132655-2972be24d48e",
    )
    go_repository(
        name = "com_github_chzyer_test",
        importpath = "github.com/chzyer/test",
        sum = "h1:q763qf9huN11kDQavWsoZXJNW3xEE4JJyHa5Q25/sd8=",
        version = "v0.0.0-20180213035817-a1ea475d72b1",
    )
    go_repository(
        name = "com_github_clbanning_x2j",
        importpath = "github.com/clbanning/x2j",
        sum = "h1:EdRZT3IeKQmfCSrgo8SZ8V3MEnskuJP0wCYNpe+aiXo=",
        version = "v0.0.0-20191024224557-825249438eec",
    )

    go_repository(
        name = "com_github_client9_misspell",
        importpath = "github.com/client9/misspell",
        sum = "h1:ta993UF76GwbvJcIo3Y68y/M3WxlpEHPWIGDkJYwzJI=",
        version = "v0.3.4",
    )

    go_repository(
        name = "com_github_cloudflare_cloudflare_go",
        importpath = "github.com/cloudflare/cloudflare-go",
        sum = "h1:J82+/8rub3qSy0HxEnoYD8cs+HDlHWYrqYXe2Vqxluk=",
        version = "v0.10.2-0.20190916151808-a80f83b9add9",
    )
    go_repository(
        name = "com_github_cncf_udpa_go",
        importpath = "github.com/cncf/udpa/go",
        sum = "h1:WBZRG4aNOuI15bLRrCgN8fCq8E5Xuty6jGbmSNEvSsU=",
        version = "v0.0.0-20191209042840-269d4d468f6f",
    )
    go_repository(
        name = "com_github_cockroachdb_datadriven",
        importpath = "github.com/cockroachdb/datadriven",
        sum = "h1:OaNxuTZr7kxeODyLWsRMC+OD03aFUH+mW6r2d+MWa5Y=",
        version = "v0.0.0-20190809214429-80d97fb3cbaa",
    )
    go_repository(
        name = "com_github_codahale_hdrhistogram",
        importpath = "github.com/codahale/hdrhistogram",
        sum = "h1:qMd81Ts1T2OTKmB4acZcyKaMtRnY5Y44NuXGX2GFJ1w=",
        version = "v0.0.0-20161010025455-3a0bb77429bd",
    )

    go_repository(
        name = "com_github_confluentinc_confluent_kafka_go",
        importpath = "github.com/confluentinc/confluent-kafka-go",
        patch_args = ["-p1"],
        patches = ["@prysm//third_party:in_gopkg_confluentinc_confluent_kafka_go_v1.patch"],
        sum = "h1:13EK9RTujF7lVkvHQ5Hbu6bM+Yfrq8L0MkJNnjHSd4Q=",
        version = "v1.4.2",
    )
    go_repository(
        name = "com_github_coreos_etcd",
        importpath = "github.com/coreos/etcd",
        sum = "h1:jFneRYjIvLMLhDLCzuTuU4rSJUjRplcJQ7pD7MnhC04=",
        version = "v3.3.10+incompatible",
    )
    go_repository(
        name = "com_github_coreos_go_etcd",
        importpath = "github.com/coreos/go-etcd",
        sum = "h1:bXhRBIXoTm9BYHS3gE0TtQuyNZyeEMux2sDi4oo5YOo=",
        version = "v2.0.0+incompatible",
    )

    go_repository(
        name = "com_github_coreos_go_semver",
        importpath = "github.com/coreos/go-semver",
        sum = "h1:wkHLiw0WNATZnSG7epLsujiMCgPAc9xhjJ4tgnAxmfM=",
        version = "v0.3.0",
    )
    go_repository(
        name = "com_github_coreos_go_systemd",
        importpath = "github.com/coreos/go-systemd",
        sum = "h1:iW4rZ826su+pqaw19uhpSCzhj44qo35pNgKFGqzDKkU=",
        version = "v0.0.0-20191104093116-d3cd4ed1dbcf",
    )
    go_repository(
        name = "com_github_coreos_pkg",
        importpath = "github.com/coreos/pkg",
        sum = "h1:CAKfRE2YtTUIjjh1bkBtyYFaUT/WmOqsJjgtihT0vMI=",
        version = "v0.0.0-20160727233714-3ac0863d7acf",
    )

    go_repository(
        name = "com_github_cpuguy83_go_md2man",
        importpath = "github.com/cpuguy83/go-md2man",
        sum = "h1:BSKMNlYxDvnunlTymqtgONjNnaRV1sTpcovwwjF22jk=",
        version = "v1.0.10",
    )

    go_repository(
        name = "com_github_cpuguy83_go_md2man_v2",
        importpath = "github.com/cpuguy83/go-md2man/v2",
        sum = "h1:U+s90UTSYgptZMwQh2aRr3LuazLJIa+Pg3Kc1ylSYVY=",
        version = "v2.0.0-20190314233015-f79a8a8ca69d",
    )

    go_repository(
        name = "com_github_creack_pty",
        importpath = "github.com/creack/pty",
        sum = "h1:uDmaGzcdjhF4i/plgjmEsriH11Y0o7RKapEf/LDaM3w=",
        version = "v1.1.9",
    )
    go_repository(
        name = "com_github_d4l3k_messagediff",
        importpath = "github.com/d4l3k/messagediff",
        sum = "h1:ZcAIMYsUg0EAp9X+tt8/enBE/Q8Yd5kzPynLyKptt9U=",
        version = "v1.2.1",
    )

    go_repository(
        name = "com_github_data_dog_go_sqlmock",
        importpath = "github.com/DATA-DOG/go-sqlmock",
        sum = "h1:CWUqKXe0s8A2z6qCgkP4Kru7wC11YoAnoupUKFDnH08=",
        version = "v1.3.3",
    )
    go_repository(
        name = "com_github_dave_jennifer",
        importpath = "github.com/dave/jennifer",
        sum = "h1:S15ZkFMRoJ36mGAQgWL1tnr0NQJh9rZ8qatseX/VbBc=",
        version = "v1.2.0",
    )
    go_repository(
        name = "com_github_davecgh_go_spew",
        importpath = "github.com/davecgh/go-spew",
        sum = "h1:vj9j/u1bqnvCEfJOwUhtlOARqs3+rkHYY13jYWTU97c=",
        version = "v1.1.1",
    )
    go_repository(
        name = "com_github_davidlazar_go_crypto",
        importpath = "github.com/davidlazar/go-crypto",
        sum = "h1:pFUpOrbxDR6AkioZ1ySsx5yxlDQZ8stG2b88gTPxgJU=",
        version = "v0.0.0-20200604182044-b73af7476f6c",
    )

    go_repository(
        name = "com_github_deckarep_golang_set",
        importpath = "github.com/deckarep/golang-set",
        sum = "h1:SCQV0S6gTtp6itiFrTqI+pfmJ4LN85S1YzhDf9rTHJQ=",
        version = "v1.7.1",
    )

    go_repository(
        name = "com_github_decred_dcrd_lru",
        importpath = "github.com/decred/dcrd/lru",
        sum = "h1:Kbsb1SFDsIlaupWPwsPp+dkxiBY1frcS07PCPgotKz8=",
        version = "v1.0.0",
    )
    go_repository(
        name = "com_github_dgraph_io_badger",
        importpath = "github.com/dgraph-io/badger",
        sum = "h1:w9pSFNSdq/JPM1N12Fz/F/bzo993Is1W+Q7HjPzi7yg=",
        version = "v1.6.1",
    )

    go_repository(
        name = "com_github_dgraph_io_ristretto",
        importpath = "github.com/dgraph-io/ristretto",
        sum = "h1:jh22xisGBjrEVnRZ1DVTpBVQm0Xndu8sMl0CWDzSIBI=",
        version = "v0.0.3",
    )
    go_repository(
        name = "com_github_dgrijalva_jwt_go",
        importpath = "github.com/dgrijalva/jwt-go",
        sum = "h1:7qlOGliEKZXTDg6OTjfoBKDXWrumCAMpl/TFQ4/5kLM=",
        version = "v3.2.0+incompatible",
    )

    go_repository(
        name = "com_github_dgryski_go_bitstream",
        importpath = "github.com/dgryski/go-bitstream",
        sum = "h1:akOQj8IVgoeFfBTzGOEQakCYshWD6RNo1M5pivFXt70=",
        version = "v0.0.0-20180413035011-3522498ce2c8",
    )
    go_repository(
        name = "com_github_dgryski_go_farm",
        importpath = "github.com/dgryski/go-farm",
        sum = "h1:tdlZCpZ/P9DhczCTSixgIKmwPv6+wP5DGjqLYw5SUiA=",
        version = "v0.0.0-20190423205320-6a90982ecee2",
    )
    go_repository(
        name = "com_github_dgryski_go_sip13",
        importpath = "github.com/dgryski/go-sip13",
        sum = "h1:RMLoZVzv4GliuWafOuPuQDKSm1SJph7uCRnnS61JAn4=",
        version = "v0.0.0-20181026042036-e10d5fee7954",
    )
    go_repository(
        name = "com_github_dlclark_regexp2",
        importpath = "github.com/dlclark/regexp2",
        sum = "h1:8sAhBGEM0dRWogWqWyQeIJnxjWO6oIjl8FKqREDsGfk=",
        version = "v1.2.0",
    )

    go_repository(
        name = "com_github_docker_docker",
        importpath = "github.com/docker/docker",
        sum = "h1:sh8rkQZavChcmakYiSlqu2425CHyFXLZZnvm7PDpU8M=",
        version = "v1.4.2-0.20180625184442-8e610b2b55bf",
    )
    go_repository(
        name = "com_github_docker_spdystream",
        importpath = "github.com/docker/spdystream",
        sum = "h1:cenwrSVm+Z7QLSV/BsnenAOcDXdX4cMv4wP0B/5QbPg=",
        version = "v0.0.0-20160310174837-449fdfce4d96",
    )

    go_repository(
        name = "com_github_dop251_goja",
        importpath = "github.com/dop251/goja",
        sum = "h1:Y9vTBSsV4hSwPSj4bacAU/eSnV3dAxVpepaghAdhGoQ=",
        version = "v0.0.0-20200721192441-a695b0cdd498",
    )
    go_repository(
        name = "com_github_dustin_go_humanize",
        importpath = "github.com/dustin/go-humanize",
        sum = "h1:VSnTsYCnlFHaM2/igO1h6X3HA71jcobQuxemgkq4zYo=",
        version = "v1.0.0",
    )

    go_repository(
        name = "com_github_dvyukov_go_fuzz",
        importpath = "github.com/dvyukov/go-fuzz",
        sum = "h1:NgO45/5mBLRVfiXerEFzH6ikcZ7DNRPS639xFg3ENzU=",
        version = "v0.0.0-20200318091601-be3528f3a813",
    )
    go_repository(
        name = "com_github_eapache_go_resiliency",
        importpath = "github.com/eapache/go-resiliency",
        sum = "h1:v7g92e/KSN71Rq7vSThKaWIq68fL4YHvWyiUKorFR1Q=",
        version = "v1.2.0",
    )
    go_repository(
        name = "com_github_eapache_go_xerial_snappy",
        importpath = "github.com/eapache/go-xerial-snappy",
        sum = "h1:YEetp8/yCZMuEPMUDHG0CW/brkkEp8mzqk2+ODEitlw=",
        version = "v0.0.0-20180814174437-776d5712da21",
    )
    go_repository(
        name = "com_github_eapache_queue",
        importpath = "github.com/eapache/queue",
        sum = "h1:YOEu7KNc61ntiQlcEeUIoDTJ2o8mQznoNvUhiigpIqc=",
        version = "v1.1.0",
    )

    go_repository(
        name = "com_github_eclipse_paho_mqtt_golang",
        importpath = "github.com/eclipse/paho.mqtt.golang",
        sum = "h1:1F8mhG9+aO5/xpdtFkW4SxOJB67ukuDC3t2y2qayIX0=",
        version = "v1.2.0",
    )
    go_repository(
        name = "com_github_edsrzf_mmap_go",
        importpath = "github.com/edsrzf/mmap-go",
        sum = "h1:CEBF7HpRnUCSJgGUb5h1Gm7e3VkmVDrR8lvWVLtrOFw=",
        version = "v1.0.0",
    )

    go_repository(
        name = "com_github_elazarl_goproxy",
        importpath = "github.com/elazarl/goproxy",
        sum = "h1:yUdfgN0XgIJw7foRItutHYUIhlcKzcSf5vDpdhQAKTc=",
        version = "v0.0.0-20180725130230-947c36da3153",
    )

    go_repository(
        name = "com_github_emicklei_dot",
        importpath = "github.com/emicklei/dot",
        sum = "h1:Ase39UD9T9fRBOb5ptgpixrxfx8abVzNWZi2+lr53PI=",
        version = "v0.11.0",
    )
    go_repository(
        name = "com_github_emicklei_go_restful",
        importpath = "github.com/emicklei/go-restful",
        sum = "h1:H2pdYOb3KQ1/YsqVWoWNLQO+fusocsw354rqGTZtAgw=",
        version = "v0.0.0-20170410110728-ff4f55a20633",
    )
    go_repository(
        name = "com_github_envoyproxy_go_control_plane",
        importpath = "github.com/envoyproxy/go-control-plane",
        sum = "h1:rEvIZUSZ3fx39WIi3JkQqQBitGwpELBIYWeBVh6wn+E=",
        version = "v0.9.4",
    )
    go_repository(
        name = "com_github_envoyproxy_protoc_gen_validate",
        importpath = "github.com/envoyproxy/protoc-gen-validate",
        sum = "h1:EQciDnbrYxy13PgWoY8AqoxGiPrpgBZ1R8UNe3ddc+A=",
        version = "v0.1.0",
    )

    # Note: It is required to define com_github_ethereum_go_ethereum like this for some reason...
    # Note: The keep directives help gazelle leave this alone.
    go_repository(
        name = "com_github_ethereum_go_ethereum",
        commit = "1fb46e30795130091776dcb1359e75bd3ba7a356",  # keep
        importpath = "github.com/ethereum/go-ethereum",  # keep
        # Note: go-ethereum is not bazel-friendly with regards to cgo. We have a
        # a fork that has resolved these issues by disabling HID/USB support and
        # some manual fixes for c imports in the crypto package. This is forked
        # branch should be updated from time to time with the latest go-ethereum
        # code.
        remote = "https://github.com/prysmaticlabs/bazel-go-ethereum",  # keep
        replace = None,  # keep
        sum = None,  # keep
        vcs = "git",  # keep
        version = None,  # keep
    )

    go_repository(
        name = "com_github_evanphx_json_patch",
        importpath = "github.com/evanphx/json-patch",
        sum = "h1:fUDGZCv/7iAN7u0puUVhvKCcsR6vRfwrJatElLBEf0I=",
        version = "v4.2.0+incompatible",
    )

    go_repository(
        name = "com_github_fatih_color",
        importpath = "github.com/fatih/color",
        sum = "h1:8xPHl4/q1VyqGIPif1F+1V3Y3lSmrq01EabUW3CoW5s=",
        version = "v1.9.0",
    )
    go_repository(
        name = "com_github_ferranbt_fastssz",
        importpath = "github.com/ferranbt/fastssz",
        nofuzz = True,
        sum = "h1:9VDpsWq096+oGMDTT/SgBD/VgZYf4pTF+KTPmZ+OaKM=",
        version = "v0.0.0-20210120143747-11b9eff30ea9",
    )

    go_repository(
        name = "com_github_fjl_memsize",
        importpath = "github.com/fjl/memsize",
        sum = "h1:FtmdgXiUlNeRsoNMFlKLDt+S+6hbjVMEW6RGQ7aUf7c=",
        version = "v0.0.0-20190710130421-bcb5799ab5e5",
    )

    go_repository(
        name = "com_github_flynn_noise",
        importpath = "github.com/flynn/noise",
        sum = "h1:u/UEqS66A5ckRmS4yNpjmVH56sVtS/RfclBAYocb4as=",
        version = "v0.0.0-20180327030543-2492fe189ae6",
    )

    go_repository(
        name = "com_github_fogleman_gg",
        importpath = "github.com/fogleman/gg",
        sum = "h1:WXb3TSNmHp2vHoCroCIB1foO/yQ36swABL8aOVeDpgg=",
        version = "v1.2.1-0.20190220221249-0403632d5b90",
    )
    go_repository(
        name = "com_github_fortytw2_leaktest",
        importpath = "github.com/fortytw2/leaktest",
        sum = "h1:u8491cBMTQ8ft8aeV+adlcytMZylmA5nnwwkRZjI8vw=",
        version = "v1.3.0",
    )
    go_repository(
        name = "com_github_franela_goblin",
        importpath = "github.com/franela/goblin",
        sum = "h1:gb2Z18BhTPJPpLQWj4T+rfKHYCHxRHCtRxhKKjRidVw=",
        version = "v0.0.0-20200105215937-c9ffbefa60db",
    )
    go_repository(
        name = "com_github_franela_goreq",
        importpath = "github.com/franela/goreq",
        sum = "h1:a9ENSRDFBUPkJ5lCgVZh26+ZbGyoVJG7yb5SSzF5H54=",
        version = "v0.0.0-20171204163338-bcd34c9993f8",
    )

    go_repository(
        name = "com_github_frankban_quicktest",
        importpath = "github.com/frankban/quicktest",
        sum = "h1:2QxQoC1TS09S7fhCPsrvqYdvP1H5M1P1ih5ABm3BTYk=",
        version = "v1.7.2",
    )
    go_repository(
        name = "com_github_fsnotify_fsnotify",
        importpath = "github.com/fsnotify/fsnotify",
        sum = "h1:hsms1Qyu0jgnwNXIxa+/V/PDsU6CfLf6CNO8H7IWoS4=",
        version = "v1.4.9",
    )
    go_repository(
        name = "com_github_garyburd_redigo",
        importpath = "github.com/garyburd/redigo",
        sum = "h1:0VruCpn7yAIIu7pWVClQC8wxCJEcG3nyzpMSHKi1PQc=",
        version = "v1.6.0",
    )
    go_repository(
        name = "com_github_gballet_go_libpcsclite",
        importpath = "github.com/gballet/go-libpcsclite",
        sum = "h1:f6D9Hr8xV8uYKlyuj8XIruxlh9WjVjdh1gIicAS7ays=",
        version = "v0.0.0-20191108122812-4678299bea08",
    )

    go_repository(
        name = "com_github_ghodss_yaml",
        importpath = "github.com/ghodss/yaml",
        sum = "h1:wQHKEahhL6wmXdzwWG11gIVCkOv05bNOh+Rxn0yngAk=",
        version = "v1.0.0",
    )

    go_repository(
        name = "com_github_glycerine_go_unsnap_stream",
        importpath = "github.com/glycerine/go-unsnap-stream",
        sum = "h1:r04MMPyLHj/QwZuMJ5+7tJcBr1AQjpiAK/rZWRrQT7o=",
        version = "v0.0.0-20180323001048-9f0cb55181dd",
    )
    go_repository(
        name = "com_github_glycerine_goconvey",
        importpath = "github.com/glycerine/goconvey",
        sum = "h1:gclg6gY70GLy3PbkQ1AERPfmLMMagS60DKF78eWwLn8=",
        version = "v0.0.0-20190410193231-58a59202ab31",
    )
    go_repository(
        name = "com_github_go_check_check",
        importpath = "github.com/go-check/check",
        sum = "h1:0gkP6mzaMqkmpcJYCFOLkIBwI7xFExG03bbkOkCvUPI=",
        version = "v0.0.0-20180628173108-788fd7840127",
    )

    go_repository(
        name = "com_github_go_gl_glfw",
        importpath = "github.com/go-gl/glfw",
        sum = "h1:QbL/5oDUmRBzO9/Z7Seo6zf912W/a6Sr4Eu0G/3Jho0=",
        version = "v0.0.0-20190409004039-e6da0acd62b1",
    )
    go_repository(
        name = "com_github_go_gl_glfw_v3_3_glfw",
        importpath = "github.com/go-gl/glfw/v3.3/glfw",
        sum = "h1:WtGNWLvXpe6ZudgnXrq0barxBImvnnJoMEhXAzcbM0I=",
        version = "v0.0.0-20200222043503-6f7a984d4dc4",
    )
    go_repository(
        name = "com_github_go_kit_kit",
        importpath = "github.com/go-kit/kit",
        sum = "h1:dXFJfIHVvUcpSgDOV+Ne6t7jXri8Tfv2uOLHUZ2XNuo=",
        version = "v0.10.0",
    )
    go_repository(
        name = "com_github_go_logfmt_logfmt",
        importpath = "github.com/go-logfmt/logfmt",
        sum = "h1:TrB8swr/68K7m9CcGut2g3UOihhbcbiMAYiuTXdEih4=",
        version = "v0.5.0",
    )
    go_repository(
        name = "com_github_go_logr_logr",
        importpath = "github.com/go-logr/logr",
        sum = "h1:fV3MLmabKIZ383XifUjFSwcoGee0v9qgPp8wy5svibE=",
        version = "v0.2.1",
    )
    go_repository(
        name = "com_github_go_ole_go_ole",
        importpath = "github.com/go-ole/go-ole",
        sum = "h1:2lOsA72HgjxAuMlKpFiCbHTvu44PIVkZ5hqm3RSdI/E=",
        version = "v1.2.1",
    )
    go_repository(
        name = "com_github_go_openapi_jsonpointer",
        importpath = "github.com/go-openapi/jsonpointer",
        sum = "h1:wSt/4CYxs70xbATrGXhokKF1i0tZjENLOo1ioIO13zk=",
        version = "v0.0.0-20160704185906-46af16f9f7b1",
    )
    go_repository(
        name = "com_github_go_openapi_jsonreference",
        importpath = "github.com/go-openapi/jsonreference",
        sum = "h1:tF+augKRWlWx0J0B7ZyyKSiTyV6E1zZe+7b3qQlcEf8=",
        version = "v0.0.0-20160704190145-13c6e3589ad9",
    )
    go_repository(
        name = "com_github_go_openapi_spec",
        importpath = "github.com/go-openapi/spec",
        sum = "h1:C1JKChikHGpXwT5UQDFaryIpDtyyGL/CR6C2kB7F1oc=",
        version = "v0.0.0-20160808142527-6aced65f8501",
    )
    go_repository(
        name = "com_github_go_openapi_swag",
        importpath = "github.com/go-openapi/swag",
        sum = "h1:zP3nY8Tk2E6RTkqGYrarZXuzh+ffyLDljLxCy1iJw80=",
        version = "v0.0.0-20160704191624-1d0bd113de87",
    )
    go_repository(
        name = "com_github_go_sourcemap_sourcemap",
        importpath = "github.com/go-sourcemap/sourcemap",
        sum = "h1:0b/xya7BKGhXuqFESKM4oIiRo9WOt2ebz7KxfreD6ug=",
        version = "v2.1.2+incompatible",
    )
    go_repository(
        name = "com_github_go_sql_driver_mysql",
        importpath = "github.com/go-sql-driver/mysql",
        sum = "h1:g24URVg0OFbNUTx9qqY1IRZ9D9z3iPyi5zKhQZpNwpA=",
        version = "v1.4.1",
    )

    go_repository(
        name = "com_github_go_stack_stack",
        importpath = "github.com/go-stack/stack",
        sum = "h1:5SgMzNM5HxrEjV0ww2lTmX6E2Izsfxas4+YHWRs3Lsk=",
        version = "v1.8.0",
    )
    go_repository(
        name = "com_github_go_yaml_yaml",
        importpath = "github.com/go-yaml/yaml",
        sum = "h1:RYi2hDdss1u4YE7GwixGzWwVo47T8UQwnTLB6vQiq+o=",
        version = "v2.1.0+incompatible",
    )
    go_repository(
        name = "com_github_gogo_googleapis",
        importpath = "github.com/gogo/googleapis",
        sum = "h1:kFkMAZBNAn4j7K0GiZr8cRYzejq68VbheufiV3YuyFI=",
        version = "v1.1.0",
    )

    go_repository(
        name = "com_github_golang_freetype",
        importpath = "github.com/golang/freetype",
        sum = "h1:DACJavvAHhabrF08vX0COfcOBJRhZ8lUbR+ZWIs0Y5g=",
        version = "v0.0.0-20170609003504-e2365dfdc4a0",
    )
    go_repository(
        name = "com_github_golang_gddo",
        importpath = "github.com/golang/gddo",
        sum = "h1:HoqgYR60VYu5+0BuG6pjeGp7LKEPZnHt+dUClx9PeIs=",
        version = "v0.0.0-20200528160355-8d077c1d8f4c",
    )

    go_repository(
        name = "com_github_golang_geo",
        importpath = "github.com/golang/geo",
        sum = "h1:lJwO/92dFXWeXOZdoGXgptLmNLwynMSHUmU6besqtiw=",
        version = "v0.0.0-20190916061304-5b978397cfec",
    )
    go_repository(
        name = "com_github_golang_glog",
        importpath = "github.com/golang/glog",
        sum = "h1:VKtxabqXZkF25pY9ekfRL6a582T4P37/31XEstQ5p58=",
        version = "v0.0.0-20160126235308-23def4e6c14b",
    )
    go_repository(
        name = "com_github_golang_groupcache",
        importpath = "github.com/golang/groupcache",
        sum = "h1:1r7pUrabqp18hOBcwBwiTsbnFeTZHV9eER/QT5JVZxY=",
        version = "v0.0.0-20200121045136-8c9f03a8e57e",
    )
    go_repository(
        name = "com_github_golang_lint",
        importpath = "github.com/golang/lint",
        sum = "h1:ior8LN6127GsA53E9mD9nH/oP/LVbJplmLH5V8o+/Uk=",
        version = "v0.0.0-20170918230701-e5d664eb928e",
    )

    go_repository(
        name = "com_github_golang_mock",
        importpath = "github.com/golang/mock",
        sum = "h1:l75CXGRSwbaYNpl/Z2X1XIIAMSCquvXgpVZDhwEIJsc=",
        version = "v1.4.4",
    )
    go_repository(
        name = "com_github_golang_protobuf",
        importpath = "github.com/golang/protobuf",
        sum = "h1:JjCZWpVbqXDqFVmTfYWEVTMIYrL/NPdPSCHPJ0T/raM=",
        version = "v1.4.3",
    )

    go_repository(
        name = "com_github_golang_snappy",
        importpath = "github.com/golang/snappy",
        sum = "h1:aeE13tS0IiQgFjYdoL8qN3K1N2bXXtI6Vi51/y7BpMw=",
        version = "v0.0.2",
    )
    go_repository(
        name = "com_github_google_btree",
        importpath = "github.com/google/btree",
        sum = "h1:0udJVsspx3VBr5FwtLhQQtuAsVc79tTq0ocGIPAU6qo=",
        version = "v1.0.0",
    )

    go_repository(
        name = "com_github_google_flatbuffers",
        importpath = "github.com/google/flatbuffers",
        sum = "h1:O7CEyB8Cb3/DmtxODGtLHcEvpr81Jm5qLg/hsHnxA2A=",
        version = "v1.11.0",
    )
    go_repository(
        name = "com_github_google_go_cmp",
        importpath = "github.com/google/go-cmp",
        sum = "h1:X2ev0eStA3AbceY54o37/0PQ/UWqKEiiO2dKL5OPaFM=",
        version = "v0.5.2",
    )

    go_repository(
        name = "com_github_google_gofuzz",
        importpath = "github.com/google/gofuzz",
        sum = "h1:xRy4A+RhZaiKjJ1bPfwQ8sedCA+YS2YcCHW6ec7JMi0=",
        version = "v1.2.0",
    )
    go_repository(
        name = "com_github_google_gopacket",
        importpath = "github.com/google/gopacket",
        sum = "h1:ves8RnFZPGiFnTS0uPQStjwru6uO6h+nlr9j6fL7kF8=",
        version = "v1.1.19",
    )
    go_repository(
        name = "com_github_google_martian",
        importpath = "github.com/google/martian",
        sum = "h1:/CP5g8u/VJHijgedC/Legn3BAbAaWPgecwXBIDzw5no=",
        version = "v2.1.0+incompatible",
    )

    go_repository(
        name = "com_github_google_martian_v3",
        importpath = "github.com/google/martian/v3",
        sum = "h1:pMen7vLs8nvgEYhywH3KDWJIJTeEr2ULsVWHWYHQyBs=",
        version = "v3.0.0",
    )
    go_repository(
        name = "com_github_google_pprof",
        importpath = "github.com/google/pprof",
        sum = "h1:Ak8CrdlwwXwAZxzS66vgPt4U8yUZX7JwLvVR58FN5jM=",
        version = "v0.0.0-20200708004538-1a94d8640e99",
    )
    go_repository(
        name = "com_github_google_renameio",
        importpath = "github.com/google/renameio",
        sum = "h1:GOZbcHa3HfsPKPlmyPyN2KEohoMXOhdMbHrvbpl2QaA=",
        version = "v0.1.0",
    )

    go_repository(
        name = "com_github_google_shlex",
        importpath = "github.com/google/shlex",
        sum = "h1:El6M4kTTCOh6aBiKaUGG7oYTSPP8MxqL4YI3kZKwcP4=",
        version = "v0.0.0-20191202100458-e7afc7fbc510",
    )
    go_repository(
        name = "com_github_google_uuid",
        importpath = "github.com/google/uuid",
        sum = "h1:qJYtXnJRWmpe7m/3XlyhrsLrEURqHRM2kxzoxXqyUDs=",
        version = "v1.2.0",
    )
    go_repository(
        name = "com_github_googleapis_gax_go",
        importpath = "github.com/googleapis/gax-go",
        sum = "h1:j0GKcs05QVmm7yesiZq2+9cxHkNK9YM6zKx4D2qucQU=",
        version = "v2.0.0+incompatible",
    )

    go_repository(
        name = "com_github_googleapis_gax_go_v2",
        importpath = "github.com/googleapis/gax-go/v2",
        sum = "h1:sjZBwGj9Jlw33ImPtvFviGYvseOtDM7hkSKB7+Tv3SM=",
        version = "v2.0.5",
    )
    go_repository(
        name = "com_github_googleapis_gnostic",
        importpath = "github.com/googleapis/gnostic",
        sum = "h1:rVsPeBmXbYv4If/cumu1AzZPwV58q433hvONV1UEZoI=",
        version = "v0.1.0",
    )
    go_repository(
        name = "com_github_gophercloud_gophercloud",
        importpath = "github.com/gophercloud/gophercloud",
        sum = "h1:P/nh25+rzXouhytV2pUHBb65fnds26Ghl8/391+sT5o=",
        version = "v0.1.0",
    )
    go_repository(
        name = "com_github_gopherjs_gopherjs",
        importpath = "github.com/gopherjs/gopherjs",
        sum = "h1:EGx4pi6eqNxGaHF6qqu48+N2wcFQ5qg5FXgOdqsJ5d8=",
        version = "v0.0.0-20181017120253-0766667cb4d1",
    )
    go_repository(
        name = "com_github_gorilla_context",
        importpath = "github.com/gorilla/context",
        sum = "h1:AWwleXJkX/nhcU9bZSnZoi3h/qGYqQAGhq6zZe/aQW8=",
        version = "v1.1.1",
    )
    go_repository(
        name = "com_github_gorilla_mux",
        importpath = "github.com/gorilla/mux",
        sum = "h1:gnP5JzjVOuiZD07fKKToCAOjS0yOpj/qPETTXCCS6hw=",
        version = "v1.7.3",
    )

    go_repository(
        name = "com_github_gorilla_websocket",
        importpath = "github.com/gorilla/websocket",
        sum = "h1:+/TMaTYc4QFitKJxsQ7Yye35DkWvkdLcvGKqM+x0Ufc=",
        version = "v1.4.2",
    )

    go_repository(
        name = "com_github_graph_gophers_graphql_go",
        importpath = "github.com/graph-gophers/graphql-go",
        sum = "h1:kLnsdud6Fl1/7ZX/5oD23cqYAzBfuZBhNkGr2NvuEsU=",
        version = "v0.0.0-20200309224638-dae41bde9ef9",
    )
    go_repository(
        name = "com_github_gregjones_httpcache",
        importpath = "github.com/gregjones/httpcache",
        sum = "h1:pdN6V1QBWetyv/0+wjACpqVH+eVULgEjkurDLq3goeM=",
        version = "v0.0.0-20180305231024-9cad4c3443a7",
    )

    go_repository(
        name = "com_github_grpc_ecosystem_go_grpc_middleware",
        importpath = "github.com/grpc-ecosystem/go-grpc-middleware",
        sum = "h1:FlFbCRLd5Jr4iYXZufAvgWN6Ao0JrI5chLINnUXDDr0=",
        version = "v1.2.2",
    )
    go_repository(
        name = "com_github_grpc_ecosystem_go_grpc_prometheus",
        importpath = "github.com/grpc-ecosystem/go-grpc-prometheus",
        sum = "h1:Ovs26xHkKqVztRpIrF/92BcuyuQ/YW4NSIpoGtfXNho=",
        version = "v1.2.0",
    )
    go_repository(
        name = "com_github_grpc_ecosystem_grpc_gateway",
        importpath = "github.com/grpc-ecosystem/grpc-gateway",
        sum = "h1:8ERzHx8aj1Sc47mu9n/AksaKCSWrMchFtkdrS4BIj5o=",
        version = "v1.14.6",
    )
    go_repository(
        name = "com_github_gxed_hashland_keccakpg",
        importpath = "github.com/gxed/hashland/keccakpg",
        sum = "h1:wrk3uMNaMxbXiHibbPO4S0ymqJMm41WiudyFSs7UnsU=",
        version = "v0.0.1",
    )
    go_repository(
        name = "com_github_gxed_hashland_murmur3",
        importpath = "github.com/gxed/hashland/murmur3",
        sum = "h1:SheiaIt0sda5K+8FLz952/1iWS9zrnKsEJaOJu4ZbSc=",
        version = "v0.0.1",
    )
    go_repository(
        name = "com_github_hashicorp_consul_api",
        importpath = "github.com/hashicorp/consul/api",
        sum = "h1:HXNYlRkkM/t+Y/Yhxtwcy02dlYwIaoxzvxPnS+cqy78=",
        version = "v1.3.0",
    )
    go_repository(
        name = "com_github_hashicorp_consul_sdk",
        importpath = "github.com/hashicorp/consul/sdk",
        sum = "h1:UOxjlb4xVNF93jak1mzzoBatyFju9nrkxpVwIp/QqxQ=",
        version = "v0.3.0",
    )
    go_repository(
        name = "com_github_hashicorp_errwrap",
        importpath = "github.com/hashicorp/errwrap",
        sum = "h1:hLrqtEDnRye3+sgx6z4qVLNuviH3MR5aQ0ykNJa/UYA=",
        version = "v1.0.0",
    )
    go_repository(
        name = "com_github_hashicorp_go_cleanhttp",
        importpath = "github.com/hashicorp/go-cleanhttp",
        sum = "h1:dH3aiDG9Jvb5r5+bYHsikaOUIpcM0xvgMXVoDkXMzJM=",
        version = "v0.5.1",
    )
    go_repository(
        name = "com_github_hashicorp_go_immutable_radix",
        importpath = "github.com/hashicorp/go-immutable-radix",
        sum = "h1:AKDB1HM5PWEA7i4nhcpwOrO2byshxBjXVn/J/3+z5/0=",
        version = "v1.0.0",
    )
    go_repository(
        name = "com_github_hashicorp_go_msgpack",
        importpath = "github.com/hashicorp/go-msgpack",
        sum = "h1:zKjpN5BK/P5lMYrLmBHdBULWbJ0XpYR+7NGzqkZzoD4=",
        version = "v0.5.3",
    )
    go_repository(
        name = "com_github_hashicorp_go_multierror",
        importpath = "github.com/hashicorp/go-multierror",
        sum = "h1:iVjPR7a6H0tWELX5NxNe7bYopibicUzc7uPribsnS6o=",
        version = "v1.0.0",
    )
    go_repository(
        name = "com_github_hashicorp_go_net",
        importpath = "github.com/hashicorp/go.net",
        sum = "h1:sNCoNyDEvN1xa+X0baata4RdcpKwcMS6DH+xwfqPgjw=",
        version = "v0.0.1",
    )
    go_repository(
        name = "com_github_hashicorp_go_rootcerts",
        importpath = "github.com/hashicorp/go-rootcerts",
        sum = "h1:Rqb66Oo1X/eSV1x66xbDccZjhJigjg0+e82kpwzSwCI=",
        version = "v1.0.0",
    )
    go_repository(
        name = "com_github_hashicorp_go_sockaddr",
        importpath = "github.com/hashicorp/go-sockaddr",
        sum = "h1:GeH6tui99pF4NJgfnhp+L6+FfobzVW3Ah46sLo0ICXs=",
        version = "v1.0.0",
    )
    go_repository(
        name = "com_github_hashicorp_go_syslog",
        importpath = "github.com/hashicorp/go-syslog",
        sum = "h1:KaodqZuhUoZereWVIYmpUgZysurB1kBLX2j0MwMrUAE=",
        version = "v1.0.0",
    )

    go_repository(
        name = "com_github_hashicorp_go_uuid",
        importpath = "github.com/hashicorp/go-uuid",
        sum = "h1:cfejS+Tpcp13yd5nYHWDI6qVCny6wyX2Mt5SGur2IGE=",
        version = "v1.0.2",
    )
    go_repository(
        name = "com_github_hashicorp_go_version",
        importpath = "github.com/hashicorp/go-version",
        sum = "h1:3vNe/fWF5CBgRIguda1meWhsZHy3m8gCJ5wx+dIzX/E=",
        version = "v1.2.0",
    )

    go_repository(
        name = "com_github_hashicorp_golang_lru",
        importpath = "github.com/hashicorp/golang-lru",
        sum = "h1:YDjusn29QI/Das2iO9M0BHnIbxPeyuCHsjMW+lJfyTc=",
        version = "v0.5.4",
    )
    go_repository(
        name = "com_github_hashicorp_hcl",
        importpath = "github.com/hashicorp/hcl",
        sum = "h1:0Anlzjpi4vEasTeNFn2mLJgTSwt0+6sfsiTG8qcWGx4=",
        version = "v1.0.0",
    )
    go_repository(
        name = "com_github_hashicorp_logutils",
        importpath = "github.com/hashicorp/logutils",
        sum = "h1:dLEQVugN8vlakKOUE3ihGLTZJRB4j+M2cdTm/ORI65Y=",
        version = "v1.0.0",
    )
    go_repository(
        name = "com_github_hashicorp_mdns",
        importpath = "github.com/hashicorp/mdns",
        sum = "h1:WhIgCr5a7AaVH6jPUwjtRuuE7/RDufnUvzIr48smyxs=",
        version = "v1.0.0",
    )
    go_repository(
        name = "com_github_hashicorp_memberlist",
        importpath = "github.com/hashicorp/memberlist",
        sum = "h1:EmmoJme1matNzb+hMpDuR/0sbJSUisxyqBGG676r31M=",
        version = "v0.1.3",
    )
    go_repository(
        name = "com_github_hashicorp_serf",
        importpath = "github.com/hashicorp/serf",
        sum = "h1:YZ7UKsJv+hKjqGVUUbtE3HNj79Eln2oQ75tniF6iPt0=",
        version = "v0.8.2",
    )

    go_repository(
        name = "com_github_herumi_bls_eth_go_binary",
        importpath = "github.com/herumi/bls-eth-go-binary",
        sum = "h1:LEw2KkKciJEr3eKDLzdZ/rjzSR6Y+BS6xKxdA78Bq6s=",
        version = "v0.0.0-20210130185500-57372fb27371",
    )

    go_repository(
        name = "com_github_holiman_uint256",
        importpath = "github.com/holiman/uint256",
        sum = "h1:4JywC80b+/hSfljFlEBLHrrh+CIONLDz9NuFl0af4Mw=",
        version = "v1.1.1",
    )
    go_repository(
        name = "com_github_hpcloud_tail",
        importpath = "github.com/hpcloud/tail",
        sum = "h1:nfCOvKYfkgYP8hkirhJocXT2+zOD8yUNjXaWfTlyFKI=",
        version = "v1.0.0",
    )
    go_repository(
        name = "com_github_hudl_fargo",
        importpath = "github.com/hudl/fargo",
        sum = "h1:0U6+BtN6LhaYuTnIJq4Wyq5cpn6O2kWrxAtcqBmYY6w=",
        version = "v1.3.0",
    )

    go_repository(
        name = "com_github_huin_goupnp",
        importpath = "github.com/huin/goupnp",
        sum = "h1:wg75sLpL6DZqwHQN6E1Cfk6mtfzS45z8OV+ic+DtHRo=",
        version = "v1.0.0",
    )
    go_repository(
        name = "com_github_huin_goutil",
        importpath = "github.com/huin/goutil",
        sum = "h1:vlNjIqmUZ9CMAWsbURYl3a6wZbw7q5RHVvlXTNS/Bs8=",
        version = "v0.0.0-20170803182201-1ca381bf3150",
    )

    go_repository(
        name = "com_github_ianlancetaylor_cgosymbolizer",
        importpath = "github.com/ianlancetaylor/cgosymbolizer",
        sum = "h1:IpTHAzWv1pKDDWeJDY5VOHvqc2T9d3C8cPKEf2VPqHE=",
        version = "v0.0.0-20200424224625-be1b05b0b279",
    )
    go_repository(
        name = "com_github_ianlancetaylor_demangle",
        importpath = "github.com/ianlancetaylor/demangle",
        sum = "h1:UDMh68UUwekSh5iP2OMhRRZJiiBccgV7axzUG8vi56c=",
        version = "v0.0.0-20181102032728-5e5cf60278f6",
    )

    go_repository(
        name = "com_github_imdario_mergo",
        importpath = "github.com/imdario/mergo",
        sum = "h1:JboBksRwiiAJWvIYJVo46AfV+IAIKZpfrSzVKj42R4Q=",
        version = "v0.3.5",
    )
    go_repository(
        name = "com_github_inconshreveable_log15",
        importpath = "github.com/inconshreveable/log15",
        sum = "h1:g/SJtZVYc1cxSB8lgrgqeOlIdi4MhqNNHYRAC8y+g4c=",
        version = "v0.0.0-20170622235902-74a0988b5f80",
    )

    go_repository(
        name = "com_github_inconshreveable_mousetrap",
        importpath = "github.com/inconshreveable/mousetrap",
        sum = "h1:Z8tu5sraLXCXIcARxBp/8cbvlwVa7Z1NHg9XEKhtSvM=",
        version = "v1.0.0",
    )

    go_repository(
        name = "com_github_influxdata_flux",
        importpath = "github.com/influxdata/flux",
        sum = "h1:57tk1Oo4gpGIDbV12vUAPCMtLtThhaXzub1XRIuqv6A=",
        version = "v0.65.0",
    )
    go_repository(
        name = "com_github_influxdata_influxdb",
        importpath = "github.com/influxdata/influxdb",
        sum = "h1:/X+G+i3udzHVxpBMuXdPZcUbkIE0ouT+6U+CzQTsOys=",
        version = "v1.8.0",
    )
    go_repository(
        name = "com_github_influxdata_influxdb1_client",
        importpath = "github.com/influxdata/influxdb1-client",
        sum = "h1:/WZQPMZNsjZ7IlCpsLGdQBINg5bxKQ1K1sh6awxLtkA=",
        version = "v0.0.0-20191209144304-8bf82d3c094d",
    )

    go_repository(
        name = "com_github_influxdata_influxql",
        importpath = "github.com/influxdata/influxql",
        sum = "h1:sPsaumLFRPMwR5QtD3Up54HXpNND8Eu7G1vQFmi3quQ=",
        version = "v1.1.0",
    )
    go_repository(
        name = "com_github_influxdata_line_protocol",
        importpath = "github.com/influxdata/line-protocol",
        sum = "h1:/o3vQtpWJhvnIbXley4/jwzzqNeigJK9z+LZcJZ9zfM=",
        version = "v0.0.0-20180522152040-32c6aa80de5e",
    )
    go_repository(
        name = "com_github_influxdata_promql_v2",
        importpath = "github.com/influxdata/promql/v2",
        sum = "h1:kXn3p0D7zPw16rOtfDR+wo6aaiH8tSMfhPwONTxrlEc=",
        version = "v2.12.0",
    )
    go_repository(
        name = "com_github_influxdata_roaring",
        importpath = "github.com/influxdata/roaring",
        sum = "h1:UzJnB7VRL4PSkUJHwsyzseGOmrO/r4yA+AuxGJxiZmA=",
        version = "v0.4.13-0.20180809181101-fc520f41fab6",
    )
    go_repository(
        name = "com_github_influxdata_tdigest",
        importpath = "github.com/influxdata/tdigest",
        sum = "h1:MHTrDWmQpHq/hkq+7cw9oYAt2PqUw52TZazRA0N7PGE=",
        version = "v0.0.0-20181121200506-bf2b5ad3c0a9",
    )
    go_repository(
        name = "com_github_influxdata_usage_client",
        importpath = "github.com/influxdata/usage-client",
        sum = "h1:+TUUmaFa4YD1Q+7bH9o5NCHQGPMqZCYJiNW6lIIS9z4=",
        version = "v0.0.0-20160829180054-6d3895376368",
    )
    go_repository(
        name = "com_github_ipfs_go_cid",
        importpath = "github.com/ipfs/go-cid",
        sum = "h1:ysQJVJA3fNDF1qigJbsSQOdjhVLsOEoPdh0+R97k3jY=",
        version = "v0.0.7",
    )
    go_repository(
        name = "com_github_ipfs_go_datastore",
        importpath = "github.com/ipfs/go-datastore",
        sum = "h1:rjvQ9+muFaJ+QZ7dN5B1MSDNQ0JVZKkkES/rMZmA8X8=",
        version = "v0.4.4",
    )
    go_repository(
        name = "com_github_ipfs_go_detect_race",
        importpath = "github.com/ipfs/go-detect-race",
        sum = "h1:qX/xay2W3E4Q1U7d9lNs1sU9nvguX0a7319XbyQ6cOk=",
        version = "v0.0.1",
    )
    go_repository(
        name = "com_github_ipfs_go_ds_badger",
        importpath = "github.com/ipfs/go-ds-badger",
        sum = "h1:J27YvAcpuA5IvZUbeBxOcQgqnYHUPxoygc6QxxkodZ4=",
        version = "v0.2.3",
    )
    go_repository(
        name = "com_github_ipfs_go_ds_leveldb",
        importpath = "github.com/ipfs/go-ds-leveldb",
        sum = "h1:QmQoAJ9WkPMUfBLnu1sBVy0xWWlJPg0m4kRAiJL9iaw=",
        version = "v0.4.2",
    )

    go_repository(
        name = "com_github_ipfs_go_ipfs_addr",
        importpath = "github.com/ipfs/go-ipfs-addr",
        sum = "h1:DpDFybnho9v3/a1dzJ5KnWdThWD1HrFLpQ+tWIyBaFI=",
        version = "v0.0.1",
    )
    go_repository(
        name = "com_github_ipfs_go_ipfs_delay",
        importpath = "github.com/ipfs/go-ipfs-delay",
        sum = "h1:NAviDvJ0WXgD+yiL2Rj35AmnfgI11+pHXbdciD917U0=",
        version = "v0.0.0-20181109222059-70721b86a9a8",
    )

    go_repository(
        name = "com_github_ipfs_go_ipfs_util",
        importpath = "github.com/ipfs/go-ipfs-util",
        sum = "h1:59Sswnk1MFaiq+VcaknX7aYEyGyGDAA73ilhEK2POp8=",
        version = "v0.0.2",
    )

    go_repository(
        name = "com_github_ipfs_go_log",
        build_file_proto_mode = "disable_global",
        importpath = "github.com/ipfs/go-log",
        sum = "h1:6nLQdX4W8P9yZZFH7mO+X/PzjN8Laozm/lMJ6esdgzY=",
        version = "v1.0.4",
    )
    go_repository(
        name = "com_github_ipfs_go_log_v2",
        build_file_proto_mode = "disable_global",
        importpath = "github.com/ipfs/go-log/v2",
        sum = "h1:G4TtqN+V9y9HY9TA6BwbCVyyBZ2B9MbCjR2MtGx8FR0=",
        version = "v2.1.1",
    )

    go_repository(
        name = "com_github_jackpal_gateway",
        importpath = "github.com/jackpal/gateway",
        sum = "h1:qzXWUJfuMdlLMtt0a3Dgt+xkWQiA5itDEITVJtuSwMc=",
        version = "v1.0.5",
    )

    go_repository(
        name = "com_github_jackpal_go_nat_pmp",
        importpath = "github.com/jackpal/go-nat-pmp",
        sum = "h1:KzKSgb7qkJvOUTqYl9/Hg/me3pWgBmERKrTGD7BdWus=",
        version = "v1.0.2",
    )
    go_repository(
        name = "com_github_jbenet_go_cienv",
        importpath = "github.com/jbenet/go-cienv",
        sum = "h1:Vc/s0QbQtoxX8MwwSLWWh+xNNZvM3Lw7NsTcHrvvhMc=",
        version = "v0.1.0",
    )

    go_repository(
        name = "com_github_jbenet_go_temp_err_catcher",
        importpath = "github.com/jbenet/go-temp-err-catcher",
        sum = "h1:zpb3ZH6wIE8Shj2sKS+khgRvf7T7RABoLk/+KKHggpk=",
        version = "v0.1.0",
    )
    go_repository(
        name = "com_github_jbenet_goprocess",
        importpath = "github.com/jbenet/goprocess",
        sum = "h1:DRGOFReOMqqDNXwW70QkacFW0YN9QnwLV0Vqk+3oU0o=",
        version = "v0.1.4",
    )
    go_repository(
        name = "com_github_jcmturner_gofork",
        importpath = "github.com/jcmturner/gofork",
        sum = "h1:J7uCkflzTEhUZ64xqKnkDxq3kzc96ajM1Gli5ktUem8=",
        version = "v1.0.0",
    )

    go_repository(
        name = "com_github_jessevdk_go_flags",
        importpath = "github.com/jessevdk/go-flags",
        sum = "h1:4IU2WS7AumrZ/40jfhf4QVDMsQwqA7VEHozFRrGARJA=",
        version = "v1.4.0",
    )
    go_repository(
        name = "com_github_jmespath_go_jmespath",
        importpath = "github.com/jmespath/go-jmespath",
        sum = "h1:pmfjZENx5imkbgOkpRUYLnmbU7UEFbjtDA2hxJ1ichM=",
        version = "v0.0.0-20180206201540-c2b33e8439af",
    )
    go_repository(
        name = "com_github_jonboulle_clockwork",
        importpath = "github.com/jonboulle/clockwork",
        sum = "h1:VKV+ZcuP6l3yW9doeqz6ziZGgcynBVQO+obU0+0hcPo=",
        version = "v0.1.0",
    )

    go_repository(
        name = "com_github_joonix_log",
        importpath = "github.com/joonix/log",
        sum = "h1:k+SfYbN66Ev/GDVq39wYOXVW5RNd5kzzairbCe9dK5Q=",
        version = "v0.0.0-20200409080653-9c1d2ceb5f1d",
    )
    go_repository(
        name = "com_github_jpillora_backoff",
        importpath = "github.com/jpillora/backoff",
        sum = "h1:uvFg412JmmHBHw7iwprIxkPMI+sGQ4kzOWsMeHnm2EA=",
        version = "v1.0.0",
    )

    go_repository(
        name = "com_github_jrick_logrotate",
        importpath = "github.com/jrick/logrotate",
        sum = "h1:lQ1bL/n9mBNeIXoTUoYRlK4dHuNJVofX9oWqBtPnSzI=",
        version = "v1.0.0",
    )

    go_repository(
        name = "com_github_json_iterator_go",
        importpath = "github.com/json-iterator/go",
        replace = "github.com/prestonvanloon/go",
        sum = "h1:Bt5PzQCqfP4xiLXDSrMoqAfj6CBr3N9DAyyq8OiIWsc=",
        version = "v1.1.7-0.20190722034630-4f2e55fcf87b",
    )
    go_repository(
        name = "com_github_jstemmer_go_junit_report",
        importpath = "github.com/jstemmer/go-junit-report",
        sum = "h1:6QPYqodiu3GuPL+7mfx+NwDdp2eTkp9IfEUpgAwUN0o=",
        version = "v0.9.1",
    )

    go_repository(
        name = "com_github_jsternberg_zap_logfmt",
        importpath = "github.com/jsternberg/zap-logfmt",
        sum = "h1:0Dz2s/eturmdUS34GM82JwNEdQ9hPoJgqptcEKcbpzY=",
        version = "v1.0.0",
    )
    go_repository(
        name = "com_github_jtolds_gls",
        importpath = "github.com/jtolds/gls",
        sum = "h1:xdiiI2gbIgH/gLH7ADydsJ1uDOEzR8yvV7C0MuV77Wo=",
        version = "v4.20.0+incompatible",
    )

    go_repository(
        name = "com_github_juju_ansiterm",
        importpath = "github.com/juju/ansiterm",
        sum = "h1:FaWFmfWdAUKbSCtOU2QjDaorUexogfaMgbipgYATUMU=",
        version = "v0.0.0-20180109212912-720a0952cc2a",
    )
    go_repository(
        name = "com_github_julienschmidt_httprouter",
        importpath = "github.com/julienschmidt/httprouter",
        sum = "h1:U0609e9tgbseu3rBINet9P48AI/D3oJs4dN7jwJOQ1U=",
        version = "v1.3.0",
    )

    go_repository(
        name = "com_github_jung_kurt_gofpdf",
        importpath = "github.com/jung-kurt/gofpdf",
        sum = "h1:PJr+ZMXIecYc1Ey2zucXdR73SMBtgjPgwa31099IMv0=",
        version = "v1.0.3-0.20190309125859-24315acbbda5",
    )
    go_repository(
        name = "com_github_jwilder_encoding",
        importpath = "github.com/jwilder/encoding",
        sum = "h1:2jNeR4YUziVtswNP9sEFAI913cVrzH85T+8Q6LpYbT0=",
        version = "v0.0.0-20170811194829-b4e1701a28ef",
    )

    go_repository(
        name = "com_github_k0kubun_go_ansi",
        importpath = "github.com/k0kubun/go-ansi",
        sum = "h1:qGQQKEcAR99REcMpsXCp3lJ03zYT1PkRd3kQGPn9GVg=",
        version = "v0.0.0-20180517002512-3bf9e2903213",
    )
    go_repository(
        name = "com_github_kami_zh_go_capturer",
        importpath = "github.com/kami-zh/go-capturer",
        sum = "h1:cVtBfNW5XTHiKQe7jDaDBSh/EVM4XLPutLAGboIXuM0=",
        version = "v0.0.0-20171211120116-e492ea43421d",
    )
    go_repository(
        name = "com_github_karalabe_usb",
        importpath = "github.com/karalabe/usb",
        sum = "h1:ZHuwnjpP8LsVsUYqTqeVAI+GfDfJ6UNPrExZF+vX/DQ=",
        version = "v0.0.0-20191104083709-911d15fe12a9",
    )

    go_repository(
        name = "com_github_kevinms_leakybucket_go",
        importpath = "github.com/kevinms/leakybucket-go",
        sum = "h1:qNtd6alRqd3qOdPrKXMZImV192ngQ0WSh1briEO33Tk=",
        version = "v0.0.0-20200115003610-082473db97ca",
    )
    go_repository(
        name = "com_github_kisielk_errcheck",
        importpath = "github.com/kisielk/errcheck",
        sum = "h1:e8esj/e4R+SAOwFwN+n3zr0nYeCyeweozKfO23MvHzY=",
        version = "v1.5.0",
    )
    go_repository(
        name = "com_github_kisielk_gotool",
        importpath = "github.com/kisielk/gotool",
        sum = "h1:AV2c/EiW3KqPNT9ZKl07ehoAGi4C5/01Cfbblndcapg=",
        version = "v1.0.0",
    )
    go_repository(
        name = "com_github_kkdai_bstream",
        importpath = "github.com/kkdai/bstream",
        sum = "h1:FOOIBWrEkLgmlgGfMuZT83xIwfPDxEI2OHu6xUmJMFE=",
        version = "v0.0.0-20161212061736-f391b8402d23",
    )
    go_repository(
        name = "com_github_klauspost_compress",
        importpath = "github.com/klauspost/compress",
        sum = "h1:a/QY0o9S6wCi0XhxaMX/QmusicNUqCqFugR6WKPOSoQ=",
        version = "v1.10.1",
    )
    go_repository(
        name = "com_github_klauspost_cpuid",
        importpath = "github.com/klauspost/cpuid",
        sum = "h1:CCtW0xUnWGVINKvE/WWOYKdsPV6mawAtvQuSl8guwQs=",
        version = "v1.2.3",
    )

    go_repository(
        name = "com_github_klauspost_crc32",
        importpath = "github.com/klauspost/crc32",
        sum = "h1:KAZ1BW2TCmT6PRihDPpocIy1QTtsAsrx6TneU/4+CMg=",
        version = "v0.0.0-20161016154125-cb6bfca970f6",
    )
    go_repository(
        name = "com_github_klauspost_pgzip",
        importpath = "github.com/klauspost/pgzip",
        sum = "h1:3L+neHp83cTjegPdCiOxVOJtRIy7/8RldvMTsyPYH10=",
        version = "v1.0.2-0.20170402124221-0bf5dcad4ada",
    )
    go_repository(
        name = "com_github_klauspost_reedsolomon",
        importpath = "github.com/klauspost/reedsolomon",
        sum = "h1:N/VzgeMfHmLc+KHMD1UL/tNkfXAt8FnUqlgXGIduwAY=",
        version = "v1.9.3",
    )
    go_repository(
        name = "com_github_knetic_govaluate",
        importpath = "github.com/Knetic/govaluate",
        sum = "h1:1G1pk05UrOh0NlF1oeaaix1x8XzrfjIDK47TY0Zehcw=",
        version = "v3.0.1-0.20171022003610-9aa49832a739+incompatible",
    )

    go_repository(
        name = "com_github_konsorten_go_windows_terminal_sequences",
        importpath = "github.com/konsorten/go-windows-terminal-sequences",
        sum = "h1:CE8S1cTafDpPvMhIxNJKvHsGVBgn1xWYf1NbHQhywc8=",
        version = "v1.0.3",
    )
    go_repository(
        name = "com_github_koron_go_ssdp",
        importpath = "github.com/koron/go-ssdp",
        sum = "h1:fL3wAoyT6hXHQlORyXUW4Q23kkQpJRgEAYcZB5BR71o=",
        version = "v0.0.2",
    )
    go_repository(
        name = "com_github_kr_logfmt",
        importpath = "github.com/kr/logfmt",
        sum = "h1:T+h1c/A9Gawja4Y9mFVWj2vyii2bbUNDw3kt9VxK2EY=",
        version = "v0.0.0-20140226030751-b84e30acd515",
    )
    go_repository(
        name = "com_github_kr_pretty",
        importpath = "github.com/kr/pretty",
        sum = "h1:Fmg33tUaq4/8ym9TJN1x7sLJnHVwhP33CNkpYV/7rwI=",
        version = "v0.2.1",
    )
    go_repository(
        name = "com_github_kr_pty",
        importpath = "github.com/kr/pty",
        sum = "h1:VkoXIwSboBpnk99O/KFauAEILuNHv5DVFKZMBN/gUgw=",
        version = "v1.1.1",
    )
    go_repository(
        name = "com_github_kr_text",
        importpath = "github.com/kr/text",
        sum = "h1:5Nx0Ya0ZqY2ygV366QzturHI13Jq95ApcVaJBhpS+AY=",
        version = "v0.2.0",
    )
    go_repository(
        name = "com_github_kubuxu_go_os_helper",
        importpath = "github.com/Kubuxu/go-os-helper",
        sum = "h1:EJiD2VUQyh5A9hWJLmc6iWg6yIcJ7jpBcwC8GMGXfDk=",
        version = "v0.0.1",
    )
    go_repository(
        name = "com_github_kylelemons_godebug",
        importpath = "github.com/kylelemons/godebug",
        sum = "h1:RPNrshWIDI6G2gRW9EHilWtl7Z6Sb1BR0xunSBf0SNc=",
        version = "v1.1.0",
    )

    go_repository(
        name = "com_github_lib_pq",
        importpath = "github.com/lib/pq",
        sum = "h1:X5PMW56eZitiTeO7tKzZxFCSpbFZJtkMMooicw2us9A=",
        version = "v1.0.0",
    )
    go_repository(
        name = "com_github_libp2p_go_addr_util",
        importpath = "github.com/libp2p/go-addr-util",
        sum = "h1:7cWK5cdA5x72jX0g8iLrQWm5TRJZ6CzGdPEhWj7plWU=",
        version = "v0.0.2",
    )
    go_repository(
        name = "com_github_libp2p_go_buffer_pool",
        importpath = "github.com/libp2p/go-buffer-pool",
        sum = "h1:QNK2iAFa8gjAe1SPz6mHSMuCcjs+X1wlHzeOSqcmlfs=",
        version = "v0.0.2",
    )

    go_repository(
        name = "com_github_libp2p_go_conn_security_multistream",
        importpath = "github.com/libp2p/go-conn-security-multistream",
        sum = "h1:uNiDjS58vrvJTg9jO6bySd1rMKejieG7v45ekqHbZ1M=",
        version = "v0.2.0",
    )
    go_repository(
        name = "com_github_libp2p_go_eventbus",
        importpath = "github.com/libp2p/go-eventbus",
        sum = "h1:VanAdErQnpTioN2TowqNcOijf6YwhuODe4pPKSDpxGc=",
        version = "v0.2.1",
    )
    go_repository(
        name = "com_github_libp2p_go_flow_metrics",
        importpath = "github.com/libp2p/go-flow-metrics",
        sum = "h1:8tAs/hSdNvUiLgtlSy3mxwxWP4I9y/jlkPFT7epKdeM=",
        version = "v0.0.3",
    )
    go_repository(
        name = "com_github_libp2p_go_libp2p",
        build_file_proto_mode = "disable_global",
        importpath = "github.com/libp2p/go-libp2p",
        sum = "h1:D5/bCjvlhGRZ4+8nyLINzaPWm/iF5iULRIfSU1MypJI=",
        version = "v0.12.1-0.20201208224947-3155ff3089c0",
    )

    go_repository(
        name = "com_github_libp2p_go_libp2p_autonat",
        build_file_proto_mode = "disable_global",
        importpath = "github.com/libp2p/go-libp2p-autonat",
        sum = "h1:3y8XQbpr+ssX8QfZUHekjHCYK64sj6/4hnf/awD4+Ug=",
        version = "v0.4.0",
    )
    go_repository(
        name = "com_github_libp2p_go_libp2p_blankhost",
        importpath = "github.com/libp2p/go-libp2p-blankhost",
        sum = "h1:3EsGAi0CBGcZ33GwRuXEYJLLPoVWyXJ1bcJzAJjINkk=",
        version = "v0.2.0",
    )
    go_repository(
        name = "com_github_libp2p_go_libp2p_circuit",
        build_file_proto_mode = "disable_global",
        importpath = "github.com/libp2p/go-libp2p-circuit",
        sum = "h1:eqQ3sEYkGTtybWgr6JLqJY6QLtPWRErvFjFDfAOO1wc=",
        version = "v0.4.0",
    )
    go_repository(
        name = "com_github_libp2p_go_libp2p_connmgr",
        importpath = "github.com/libp2p/go-libp2p-connmgr",
        sum = "h1:TMS0vc0TCBomtQJyWr7fYxcVYYhx+q/2gF++G5Jkl/w=",
        version = "v0.2.4",
    )
    go_repository(
        name = "com_github_libp2p_go_libp2p_core",
        build_file_proto_mode = "disable_global",
        importpath = "github.com/libp2p/go-libp2p-core",
        sum = "h1:4a0TMjrWNTZlNvcqxZmrMRDi/NQWrhwO2pkTuLSQ/IQ=",
        version = "v0.7.0",
    )
    go_repository(
        name = "com_github_libp2p_go_libp2p_crypto",
        importpath = "github.com/libp2p/go-libp2p-crypto",
        sum = "h1:k9MFy+o2zGDNGsaoZl0MA3iZ75qXxr9OOoAZF+sD5OQ=",
        version = "v0.1.0",
    )
    go_repository(
        name = "com_github_libp2p_go_libp2p_discovery",
        importpath = "github.com/libp2p/go-libp2p-discovery",
        sum = "h1:Qfl+e5+lfDgwdrXdu4YNCWyEo3fWuP+WgN9mN0iWviQ=",
        version = "v0.5.0",
    )

    go_repository(
        name = "com_github_libp2p_go_libp2p_loggables",
        importpath = "github.com/libp2p/go-libp2p-loggables",
        sum = "h1:h3w8QFfCt2UJl/0/NW4K829HX/0S4KD31PQ7m8UXXO8=",
        version = "v0.1.0",
    )
    go_repository(
        name = "com_github_libp2p_go_libp2p_mplex",
        importpath = "github.com/libp2p/go-libp2p-mplex",
        sum = "h1:CZyqqKP0BSGQyPLvpRQougbfXaaaJZdGgzhCpJNuNSk=",
        version = "v0.3.0",
    )
    go_repository(
        name = "com_github_libp2p_go_libp2p_nat",
        importpath = "github.com/libp2p/go-libp2p-nat",
        sum = "h1:wMWis3kYynCbHoyKLPBEMu4YRLltbm8Mk08HGSfvTkU=",
        version = "v0.0.6",
    )

    go_repository(
        name = "com_github_libp2p_go_libp2p_netutil",
        importpath = "github.com/libp2p/go-libp2p-netutil",
        sum = "h1:zscYDNVEcGxyUpMd0JReUZTrpMfia8PmLKcKF72EAMQ=",
        version = "v0.1.0",
    )

    go_repository(
        name = "com_github_libp2p_go_libp2p_noise",
        build_file_proto_mode = "disable_global",
        importpath = "github.com/libp2p/go-libp2p-noise",
        sum = "h1:IH9GRihQJTx56obm+GnpdPX4KeVIlvpXrP6xnJ0wxWk=",
        version = "v0.1.2",
    )
    go_repository(
        name = "com_github_libp2p_go_libp2p_peer",
        importpath = "github.com/libp2p/go-libp2p-peer",
        sum = "h1:EQ8kMjaCUwt/Y5uLgjT8iY2qg0mGUT0N1zUjer50DsY=",
        version = "v0.2.0",
    )
    go_repository(
        name = "com_github_libp2p_go_libp2p_peerstore",
        importpath = "github.com/libp2p/go-libp2p-peerstore",
        sum = "h1:2ACefBX23iMdJU9Ke+dcXt3w86MIryes9v7In4+Qq3U=",
        version = "v0.2.6",
    )
    go_repository(
        name = "com_github_libp2p_go_libp2p_pnet",
        importpath = "github.com/libp2p/go-libp2p-pnet",
        sum = "h1:J6htxttBipJujEjz1y0a5+eYoiPcFHhSYHH6na5f0/k=",
        version = "v0.2.0",
    )

    go_repository(
        name = "com_github_libp2p_go_libp2p_pubsub",
        build_file_proto_mode = "disable_global",
        importpath = "github.com/libp2p/go-libp2p-pubsub",
        sum = "h1:YNVRyXqBgv9i4RG88jzoTtkSOaSB45CqHkL29NNBZb4=",
        version = "v0.4.0",
    )

    go_repository(
        name = "com_github_libp2p_go_libp2p_secio",
        build_file_proto_mode = "disable_global",
        importpath = "github.com/libp2p/go-libp2p-secio",
        sum = "h1:rLLPvShPQAcY6eNurKNZq3eZjPWfU9kXF2eI9jIYdrg=",
        version = "v0.2.2",
    )
    go_repository(
        name = "com_github_libp2p_go_libp2p_swarm",
        build_file_proto_mode = "disable_global",
        importpath = "github.com/libp2p/go-libp2p-swarm",
        sum = "h1:UTobu+oQHGdXTOGpZ4RefuVqYoJXcT0EBtSR74m2LkI=",
        version = "v0.3.1",
    )
    go_repository(
        name = "com_github_libp2p_go_libp2p_testing",
        importpath = "github.com/libp2p/go-libp2p-testing",
        sum = "h1:ZiBYstPamsi7y6NJZebRudUzsYmVkt998hltyLqf8+g=",
        version = "v0.3.0",
    )
    go_repository(
        name = "com_github_libp2p_go_libp2p_tls",
        importpath = "github.com/libp2p/go-libp2p-tls",
        patch_args = ["-p1"],
        patches = [
            "@prysm//third_party:libp2p_tls.patch",  # See: https://github.com/libp2p/go-libp2p-tls/issues/66
        ],
        sum = "h1:Ge/2CYttU7XdkPPqQ7e3TiuMFneLie1rM/UjRxPPGsI=",
        version = "v0.1.4-0.20200421131144-8a8ad624a291",
    )

    go_repository(
        name = "com_github_libp2p_go_libp2p_transport_upgrader",
        importpath = "github.com/libp2p/go-libp2p-transport-upgrader",
        sum = "h1:q3ULhsknEQ34eVDhv4YwKS8iet69ffs9+Fir6a7weN4=",
        version = "v0.3.0",
    )
    go_repository(
        name = "com_github_libp2p_go_libp2p_yamux",
        importpath = "github.com/libp2p/go-libp2p-yamux",
        sum = "h1:TJxRVPY9SjH7TNrNC80l1OJMBiWhs1qpKmeB+1Ug3xU=",
        version = "v0.4.1",
    )
    go_repository(
        name = "com_github_libp2p_go_maddr_filter",
        importpath = "github.com/libp2p/go-maddr-filter",
        sum = "h1:4ACqZKw8AqiuJfwFGq1CYDFugfXTOos+qQ3DETkhtCE=",
        version = "v0.1.0",
    )
    go_repository(
        name = "com_github_libp2p_go_mplex",
        importpath = "github.com/libp2p/go-mplex",
        sum = "h1:Ov/D+8oBlbRkjBs1R1Iua8hJ8cUfbdiW8EOdZuxcgaI=",
        version = "v0.2.0",
    )
    go_repository(
        name = "com_github_libp2p_go_msgio",
        importpath = "github.com/libp2p/go-msgio",
        sum = "h1:lQ7Uc0kS1wb1EfRxO2Eir/RJoHkHn7t6o+EiwsYIKJA=",
        version = "v0.0.6",
    )
    go_repository(
        name = "com_github_libp2p_go_nat",
        importpath = "github.com/libp2p/go-nat",
        sum = "h1:qxnwkco8RLKqVh1NmjQ+tJ8p8khNLFxuElYG/TwqW4Q=",
        version = "v0.0.5",
    )
    go_repository(
        name = "com_github_libp2p_go_netroute",
        importpath = "github.com/libp2p/go-netroute",
        sum = "h1:47V0+hJfYaqj1WO0A+cDkRc9xr9qKiK7i8zaoGv8Mmo=",
        version = "v0.1.4",
    )
    go_repository(
        name = "com_github_libp2p_go_openssl",
        importpath = "github.com/libp2p/go-openssl",
        sum = "h1:eCAzdLejcNVBzP/iZM9vqHnQm+XyCEbSSIheIPRGNsw=",
        version = "v0.0.7",
    )

    go_repository(
        name = "com_github_libp2p_go_reuseport",
        importpath = "github.com/libp2p/go-reuseport",
        sum = "h1:XSG94b1FJfGA01BUrT82imejHQyTxO4jEWqheyCXYvU=",
        version = "v0.0.2",
    )
    go_repository(
        name = "com_github_libp2p_go_reuseport_transport",
        importpath = "github.com/libp2p/go-reuseport-transport",
        sum = "h1:OZGz0RB620QDGpv300n1zaOcKGGAoGVf8h9txtt/1uM=",
        version = "v0.0.4",
    )
    go_repository(
        name = "com_github_libp2p_go_sockaddr",
        importpath = "github.com/libp2p/go-sockaddr",
        sum = "h1:Y4s3/jNoryVRKEBrkJ576F17CPOaMIzUeCsg7dlTDj0=",
        version = "v0.1.0",
    )
    go_repository(
        name = "com_github_libp2p_go_stream_muxer",
        importpath = "github.com/libp2p/go-stream-muxer",
        sum = "h1:Ce6e2Pyu+b5MC1k3eeFtAax0pW4gc6MosYSLV05UeLw=",
        version = "v0.0.1",
    )

    go_repository(
        name = "com_github_libp2p_go_stream_muxer_multistream",
        importpath = "github.com/libp2p/go-stream-muxer-multistream",
        sum = "h1:TqnSHPJEIqDEO7h1wZZ0p3DXdvDSiLHQidKKUGZtiOY=",
        version = "v0.3.0",
    )
    go_repository(
        name = "com_github_libp2p_go_tcp_transport",
        importpath = "github.com/libp2p/go-tcp-transport",
        sum = "h1:ExZiVQV+h+qL16fzCWtd1HSzPsqWottJ8KXwWaVi8Ns=",
        version = "v0.2.1",
    )

    go_repository(
        name = "com_github_libp2p_go_ws_transport",
        importpath = "github.com/libp2p/go-ws-transport",
        sum = "h1:ZX5rWB8nhRRJVaPO6tmkGI/Xx8XNboYX20PW5hXIscw=",
        version = "v0.3.1",
    )
    go_repository(
        name = "com_github_libp2p_go_yamux",
        importpath = "github.com/libp2p/go-yamux",
        sum = "h1:P1Fe9vF4th5JOxxgQvfbOHkrGqIZniTLf+ddhZp8YTI=",
        version = "v1.4.1",
    )
    go_repository(
        name = "com_github_lightstep_lightstep_tracer_common_golang_gogo",
        importpath = "github.com/lightstep/lightstep-tracer-common/golang/gogo",
        sum = "h1:143Bb8f8DuGWck/xpNUOckBVYfFbBTnLevfRZ1aVVqo=",
        version = "v0.0.0-20190605223551-bc2310a04743",
    )
    go_repository(
        name = "com_github_lightstep_lightstep_tracer_go",
        importpath = "github.com/lightstep/lightstep-tracer-go",
        sum = "h1:vi1F1IQ8N7hNWytK9DpJsUfQhGuNSc19z330K6vl4zk=",
        version = "v0.18.1",
    )

    go_repository(
        name = "com_github_logrusorgru_aurora",
        importpath = "github.com/logrusorgru/aurora",
        sum = "h1:tOpm7WcpBTn4fjmVfgpQq0EfczGlG91VSDkswnjF5A8=",
        version = "v2.0.3+incompatible",
    )

    go_repository(
        name = "com_github_lunixbochs_vtclean",
        importpath = "github.com/lunixbochs/vtclean",
        sum = "h1:xu2sLAri4lGiovBDQKxl5mrXyESr3gUr5m5SM5+LVb8=",
        version = "v1.0.0",
    )
    go_repository(
        name = "com_github_lyft_protoc_gen_validate",
        importpath = "github.com/lyft/protoc-gen-validate",
        sum = "h1:KNt/RhmQTOLr7Aj8PsJ7mTronaFyx80mRTT9qF261dA=",
        version = "v0.0.13",
    )

    go_repository(
        name = "com_github_magiconair_properties",
        importpath = "github.com/magiconair/properties",
        sum = "h1:LLgXmsheXeRoUOBOjtwPQCWIYqM/LU1ayDtDePerRcY=",
        version = "v1.8.0",
    )
    go_repository(
        name = "com_github_mailru_easyjson",
        importpath = "github.com/mailru/easyjson",
        sum = "h1:2gxZ0XQIU/5z3Z3bUBu+FXuk2pFbkN6tcwi/pjyaDic=",
        version = "v0.0.0-20180823135443-60711f1a8329",
    )

    go_repository(
        name = "com_github_manifoldco_promptui",
        importpath = "github.com/manifoldco/promptui",
        sum = "h1:3l11YT8tm9MnwGFQ4kETwkzpAwY2Jt9lCrumCUW4+z4=",
        version = "v0.7.0",
    )

    go_repository(
        name = "com_github_mattn_go_colorable",
        importpath = "github.com/mattn/go-colorable",
        sum = "h1:snbPLB8fVfU9iwbbo30TPtbLRzwWu6aJS6Xh4eaaviA=",
        version = "v0.1.4",
    )
    go_repository(
        name = "com_github_mattn_go_ieproxy",
        importpath = "github.com/mattn/go-ieproxy",
        sum = "h1:oNAwILwmgWKFpuU+dXvI6dl9jG2mAWAZLX3r9s0PPiw=",
        version = "v0.0.0-20190702010315-6dee0af9227d",
    )

    go_repository(
        name = "com_github_mattn_go_isatty",
        importpath = "github.com/mattn/go-isatty",
        sum = "h1:wuysRhFDzyxgEmMf5xjvJ2M9dZoWAXNNr5LSBS7uHXY=",
        version = "v0.0.12",
    )
    go_repository(
        name = "com_github_mattn_go_runewidth",
        importpath = "github.com/mattn/go-runewidth",
        sum = "h1:Lm995f3rfxdpd6TSmuVCHVb/QhupuXlYr8sCI/QdE+0=",
        version = "v0.0.9",
    )

    go_repository(
        name = "com_github_mattn_go_sqlite3",
        importpath = "github.com/mattn/go-sqlite3",
        sum = "h1:LDdKkqtYlom37fkvqs8rMPFKAMe8+SgjbwZ6ex1/A/Q=",
        version = "v1.11.0",
    )
    go_repository(
        name = "com_github_mattn_go_tty",
        importpath = "github.com/mattn/go-tty",
        sum = "h1:d8RFOZ2IiFtFWBcKEHAFYJcPTf0wY5q0exFNJZVWa1U=",
        version = "v0.0.0-20180907095812-13ff1204f104",
    )
    go_repository(
        name = "com_github_matttproud_golang_protobuf_extensions",
        importpath = "github.com/matttproud/golang_protobuf_extensions",
        sum = "h1:4hp9jkHxhMHkqkrB3Ix0jegS5sx/RkqARlsWZ6pIwiU=",
        version = "v1.0.1",
    )
    go_repository(
        name = "com_github_mgutz_ansi",
        importpath = "github.com/mgutz/ansi",
        sum = "h1:j7+1HpAFS1zy5+Q4qx1fWh90gTKwiN4QCGoY9TWyyO4=",
        version = "v0.0.0-20170206155736-9520e82c474b",
    )

    go_repository(
        name = "com_github_miekg_dns",
        importpath = "github.com/miekg/dns",
        sum = "h1:sJFOl9BgwbYAWOGEwr61FU28pqsBNdpRBnhGXtO06Oo=",
        version = "v1.1.31",
    )

    go_repository(
        name = "com_github_minio_blake2b_simd",
        importpath = "github.com/minio/blake2b-simd",
        sum = "h1:lYpkrQH5ajf0OXOcUbGjvZxxijuBwbbmlSxLiuofa+g=",
        version = "v0.0.0-20160723061019-3f5f724cb5b1",
    )
    go_repository(
        name = "com_github_minio_highwayhash",
        importpath = "github.com/minio/highwayhash",
        sum = "h1:dZ6IIu8Z14VlC0VpfKofAhCy74wu/Qb5gcn52yWoz/0=",
        version = "v1.0.1",
    )
    go_repository(
        name = "com_github_minio_sha256_simd",
        importpath = "github.com/minio/sha256-simd",
        sum = "h1:5QHSlgo3nt5yKOJrC7W8w7X+NFl8cMPZm96iu8kKUJU=",
        version = "v0.1.1",
    )
    go_repository(
        name = "com_github_mitchellh_cli",
        importpath = "github.com/mitchellh/cli",
        sum = "h1:iGBIsUe3+HZ/AD/Vd7DErOt5sU9fa8Uj7A2s1aggv1Y=",
        version = "v1.0.0",
    )

    go_repository(
        name = "com_github_mitchellh_colorstring",
        importpath = "github.com/mitchellh/colorstring",
        sum = "h1:62I3jR2EmQ4l5rM/4FEfDWcRD+abF5XlKShorW5LRoQ=",
        version = "v0.0.0-20190213212951-d06e56a500db",
    )
    go_repository(
        name = "com_github_mitchellh_go_homedir",
        importpath = "github.com/mitchellh/go-homedir",
        sum = "h1:lukF9ziXFxDFPkA1vsr5zpc1XuPDn/wFntq5mG+4E0Y=",
        version = "v1.1.0",
    )
    go_repository(
        name = "com_github_mitchellh_go_testing_interface",
        importpath = "github.com/mitchellh/go-testing-interface",
        sum = "h1:fzU/JVNcaqHQEcVFAKeR41fkiLdIPrefOvVG1VZ96U0=",
        version = "v1.0.0",
    )
    go_repository(
        name = "com_github_mitchellh_gox",
        importpath = "github.com/mitchellh/gox",
        sum = "h1:lfGJxY7ToLJQjHHwi0EX6uYBdK78egf954SQl13PQJc=",
        version = "v0.4.0",
    )
    go_repository(
        name = "com_github_mitchellh_iochan",
        importpath = "github.com/mitchellh/iochan",
        sum = "h1:C+X3KsSTLFVBr/tK1eYN/vs4rJcvsiLU338UhYPJWeY=",
        version = "v1.0.0",
    )

    go_repository(
        name = "com_github_mitchellh_mapstructure",
        importpath = "github.com/mitchellh/mapstructure",
        sum = "h1:CpVNEelQCZBooIPDn+AR3NpivK/TIKU8bDxdASFVQag=",
        version = "v1.4.1",
    )

    go_repository(
        name = "com_github_modern_go_concurrent",
        importpath = "github.com/modern-go/concurrent",
        sum = "h1:TRLaZ9cD/w8PVh93nsPXa1VrQ6jlwL5oN8l14QlcNfg=",
        version = "v0.0.0-20180306012644-bacd9c7ef1dd",
    )
    go_repository(
        name = "com_github_modern_go_reflect2",
        importpath = "github.com/modern-go/reflect2",
        sum = "h1:9f412s+6RmYXLWZSEzVVgPGK7C2PphHj5RJrvfx9AWI=",
        version = "v1.0.1",
    )
    go_repository(
        name = "com_github_mohae_deepcopy",
        importpath = "github.com/mohae/deepcopy",
        sum = "h1:RWengNIwukTxcDr9M+97sNutRR1RKhG96O6jWumTTnw=",
        version = "v0.0.0-20170929034955-c48cc78d4826",
    )
    go_repository(
        name = "com_github_mr_tron_base58",
        importpath = "github.com/mr-tron/base58",
        sum = "h1:T/HDJBh4ZCPbU39/+c3rRvE0uKBQlU27+QI8LJ4t64o=",
        version = "v1.2.0",
    )

    go_repository(
        name = "com_github_mschoch_smat",
        importpath = "github.com/mschoch/smat",
        sum = "h1:VeRdUYdCw49yizlSbMEn2SZ+gT+3IUKx8BqxyQdz+BY=",
        version = "v0.0.0-20160514031455-90eadee771ae",
    )
    go_repository(
        name = "com_github_multiformats_go_base32",
        importpath = "github.com/multiformats/go-base32",
        sum = "h1:tw5+NhuwaOjJCC5Pp82QuXbrmLzWg7uxlMFp8Nq/kkI=",
        version = "v0.0.3",
    )
    go_repository(
        name = "com_github_multiformats_go_base36",
        importpath = "github.com/multiformats/go-base36",
        sum = "h1:JR6TyF7JjGd3m6FbLU2cOxhC0Li8z8dLNGQ89tUg4F4=",
        version = "v0.1.0",
    )

    go_repository(
        name = "com_github_multiformats_go_multiaddr",
        importpath = "github.com/multiformats/go-multiaddr",
        sum = "h1:1bxa+W7j9wZKTZREySx1vPMs2TqrYWjVZ7zE6/XLG1I=",
        version = "v0.3.1",
    )
    go_repository(
        name = "com_github_multiformats_go_multiaddr_dns",
        importpath = "github.com/multiformats/go-multiaddr-dns",
        sum = "h1:YWJoIDwLePniH7OU5hBnDZV6SWuvJqJ0YtN6pLeH9zA=",
        version = "v0.2.0",
    )
    go_repository(
        name = "com_github_multiformats_go_multiaddr_fmt",
        importpath = "github.com/multiformats/go-multiaddr-fmt",
        sum = "h1:WLEFClPycPkp4fnIzoFoV9FVd49/eQsuaL3/CWe167E=",
        version = "v0.1.0",
    )
    go_repository(
        name = "com_github_multiformats_go_multiaddr_net",
        importpath = "github.com/multiformats/go-multiaddr-net",
        sum = "h1:MSXRGN0mFymt6B1yo/6BPnIRpLPEnKgQNvVfCX5VDJk=",
        version = "v0.2.0",
    )
    go_repository(
        name = "com_github_multiformats_go_multibase",
        importpath = "github.com/multiformats/go-multibase",
        sum = "h1:l/B6bJDQjvQ5G52jw4QGSYeOTZoAwIO77RblWplfIqk=",
        version = "v0.0.3",
    )
    go_repository(
        name = "com_github_multiformats_go_multihash",
        importpath = "github.com/multiformats/go-multihash",
        sum = "h1:QoBceQYQQtNUuf6s7wHxnE2c8bhbMqhfGzNI032se/I=",
        version = "v0.0.14",
    )
    go_repository(
        name = "com_github_multiformats_go_multistream",
        importpath = "github.com/multiformats/go-multistream",
        sum = "h1:6AuNmQVKUkRnddw2YiDjt5Elit40SFxMJkVnhmETXtU=",
        version = "v0.2.0",
    )
    go_repository(
        name = "com_github_multiformats_go_varint",
        importpath = "github.com/multiformats/go-varint",
        sum = "h1:gk85QWKxh3TazbLxED/NlDVv8+q+ReFJk7Y2W/KhfNY=",
        version = "v0.0.6",
    )
    go_repository(
        name = "com_github_munnerz_goautoneg",
        importpath = "github.com/munnerz/goautoneg",
        sum = "h1:7PxY7LVfSZm7PEeBTyK1rj1gABdCO2mbri6GKO1cMDs=",
        version = "v0.0.0-20120707110453-a547fc61f48d",
    )
    go_repository(
        name = "com_github_mwitkow_go_conntrack",
        importpath = "github.com/mwitkow/go-conntrack",
        sum = "h1:KUppIJq7/+SVif2QVs3tOP0zanoHgBEVAwHxUSIzRqU=",
        version = "v0.0.0-20190716064945-2f068394615f",
    )
    go_repository(
        name = "com_github_mxk_go_flowrate",
        importpath = "github.com/mxk/go-flowrate",
        sum = "h1:y5//uYreIhSUg3J1GEMiLbxo1LJaP8RfCpH6pymGZus=",
        version = "v0.0.0-20140419014527-cca7078d478f",
    )

    go_repository(
        name = "com_github_naoina_go_stringutil",
        importpath = "github.com/naoina/go-stringutil",
        sum = "h1:rCUeRUHjBjGTSHl0VC00jUPLz8/F9dDzYI70Hzifhks=",
        version = "v0.1.0",
    )
    go_repository(
        name = "com_github_naoina_toml",
        importpath = "github.com/naoina/toml",
        sum = "h1:shk/vn9oCoOTmwcouEdwIeOtOGA/ELRUw/GwvxwfT+0=",
        version = "v0.1.2-0.20170918210437-9fafd6967416",
    )
    go_repository(
        name = "com_github_nats_io_jwt",
        importpath = "github.com/nats-io/jwt",
        sum = "h1:+RB5hMpXUUA2dfxuhBTEkMOrYmM+gKIZYS1KjSostMI=",
        version = "v0.3.2",
    )
    go_repository(
        name = "com_github_nats_io_nats_go",
        importpath = "github.com/nats-io/nats.go",
        sum = "h1:ik3HbLhZ0YABLto7iX80pZLPw/6dx3T+++MZJwLnMrQ=",
        version = "v1.9.1",
    )
    go_repository(
        name = "com_github_nats_io_nats_server_v2",
        importpath = "github.com/nats-io/nats-server/v2",
        sum = "h1:i2Ly0B+1+rzNZHHWtD4ZwKi+OU5l+uQo1iDHZ2PmiIc=",
        version = "v2.1.2",
    )
    go_repository(
        name = "com_github_nats_io_nkeys",
        importpath = "github.com/nats-io/nkeys",
        sum = "h1:6JrEfig+HzTH85yxzhSVbjHRJv9cn0p6n3IngIcM5/k=",
        version = "v0.1.3",
    )
    go_repository(
        name = "com_github_nats_io_nuid",
        importpath = "github.com/nats-io/nuid",
        sum = "h1:5iA8DT8V7q8WK2EScv2padNa/rTESc1KdnPw4TC2paw=",
        version = "v1.0.1",
    )

    go_repository(
        name = "com_github_nbutton23_zxcvbn_go",
        importpath = "github.com/nbutton23/zxcvbn-go",
        sum = "h1:AREM5mwr4u1ORQBMvzfzBgpsctsbQikCVpvC+tX285E=",
        version = "v0.0.0-20180912185939-ae427f1e4c1d",
    )

    go_repository(
        name = "com_github_nxadm_tail",
        importpath = "github.com/nxadm/tail",
        sum = "h1:DQuhQpB1tVlglWS2hLQ5OV6B5r8aGxSrPc5Qo6uTN78=",
        version = "v1.4.4",
    )
    go_repository(
        name = "com_github_nytimes_gziphandler",
        importpath = "github.com/NYTimes/gziphandler",
        sum = "h1:lsxEuwrXEAokXB9qhlbKWPpo3KMLZQ5WB5WLQRW1uq0=",
        version = "v0.0.0-20170623195520-56545f4a5d46",
    )
    go_repository(
        name = "com_github_oklog_oklog",
        importpath = "github.com/oklog/oklog",
        sum = "h1:wVfs8F+in6nTBMkA7CbRw+zZMIB7nNM825cM1wuzoTk=",
        version = "v0.3.2",
    )
    go_repository(
        name = "com_github_oklog_run",
        importpath = "github.com/oklog/run",
        sum = "h1:Ru7dDtJNOyC66gQ5dQmaCa0qIsAUFY3sFpK1Xk8igrw=",
        version = "v1.0.0",
    )

    go_repository(
        name = "com_github_oklog_ulid",
        importpath = "github.com/oklog/ulid",
        sum = "h1:EGfNDEx6MqHz8B3uNV6QAib1UR2Lm97sHi3ocA6ESJ4=",
        version = "v1.3.1",
    )
    go_repository(
        name = "com_github_olekukonko_tablewriter",
        importpath = "github.com/olekukonko/tablewriter",
        sum = "h1:vHD/YYe1Wolo78koG299f7V/VAS08c6IpCLn+Ejf/w8=",
        version = "v0.0.4",
    )
    go_repository(
        name = "com_github_oneofone_xxhash",
        importpath = "github.com/OneOfOne/xxhash",
        sum = "h1:KMrpdQIwFcEqXDklaen+P1axHaj9BSKzvpUUfnHldSE=",
        version = "v1.2.2",
    )
    go_repository(
        name = "com_github_onsi_ginkgo",
        importpath = "github.com/onsi/ginkgo",
        sum = "h1:2mOpI4JVVPBN+WQRa0WKH2eXR+Ey+uK4n7Zj0aYpIQA=",
        version = "v1.14.0",
    )
    go_repository(
        name = "com_github_onsi_gomega",
        importpath = "github.com/onsi/gomega",
        sum = "h1:o0+MgICZLuZ7xjH7Vx6zS/zcu93/BEp1VwkIW1mEXCE=",
        version = "v1.10.1",
    )
    go_repository(
        name = "com_github_op_go_logging",
        importpath = "github.com/op/go-logging",
        sum = "h1:lDH9UUVJtmYCjyT0CI4q8xvlXPxeZ0gYCVvWbmPlp88=",
        version = "v0.0.0-20160315200505-970db520ece7",
    )

    go_repository(
        name = "com_github_openconfig_gnmi",
        importpath = "github.com/openconfig/gnmi",
        sum = "h1:a380JP+B7xlMbEQOlha1buKhzBPXFqgFXplyWCEIGEY=",
        version = "v0.0.0-20190823184014-89b2bf29312c",
    )
    go_repository(
        name = "com_github_openconfig_reference",
        importpath = "github.com/openconfig/reference",
        sum = "h1:yHCGAHg2zMaW8olLrqEt3SAHGcEx2aJPEQWMRCyravY=",
        version = "v0.0.0-20190727015836-8dfd928c9696",
    )
    go_repository(
        name = "com_github_opentracing_basictracer_go",
        importpath = "github.com/opentracing/basictracer-go",
        sum = "h1:YyUAhaEfjoWXclZVJ9sGoNct7j4TVk7lZWlQw5UXuoo=",
        version = "v1.0.0",
    )
    go_repository(
        name = "com_github_opentracing_contrib_go_observer",
        importpath = "github.com/opentracing-contrib/go-observer",
        sum = "h1:lM6RxxfUMrYL/f8bWEUqdXrANWtrL7Nndbm9iFN0DlU=",
        version = "v0.0.0-20170622124052-a52f23424492",
    )

    go_repository(
        name = "com_github_opentracing_opentracing_go",
        importpath = "github.com/opentracing/opentracing-go",
        sum = "h1:uEJPy/1a5RIPAJ0Ov+OIO8OxWu77jEv+1B0VhjKrZUs=",
        version = "v1.2.0",
    )
    go_repository(
        name = "com_github_openzipkin_contrib_zipkin_go_opentracing",
        importpath = "github.com/openzipkin-contrib/zipkin-go-opentracing",
        sum = "h1:ZCnq+JUrvXcDVhX/xRolRBZifmabN1HcS1wrPSvxhrU=",
        version = "v0.4.5",
    )
    go_repository(
        name = "com_github_openzipkin_zipkin_go",
        importpath = "github.com/openzipkin/zipkin-go",
        sum = "h1:nY8Hti+WKaP0cRsSeQ026wU03QsM762XBeCXBb9NAWI=",
        version = "v0.2.2",
    )
    go_repository(
        name = "com_github_pact_foundation_pact_go",
        importpath = "github.com/pact-foundation/pact-go",
        sum = "h1:OYkFijGHoZAYbOIb1LWXrwKQbMMRUv1oQ89blD2Mh2Q=",
        version = "v1.0.4",
    )
    go_repository(
        name = "com_github_pascaldekloe_goe",
        importpath = "github.com/pascaldekloe/goe",
        sum = "h1:Lgl0gzECD8GnQ5QCWA8o6BtfL6mDH5rQgM4/fX3avOs=",
        version = "v0.0.0-20180627143212-57f6aae5913c",
    )

    go_repository(
        name = "com_github_patrickmn_go_cache",
        importpath = "github.com/patrickmn/go-cache",
        sum = "h1:HRMgzkcYKYpi3C8ajMPV8OFXaaRUnok+kx1WdO15EQc=",
        version = "v2.1.0+incompatible",
    )
    go_repository(
        name = "com_github_paulbellamy_ratecounter",
        importpath = "github.com/paulbellamy/ratecounter",
        sum = "h1:2L/RhJq+HA8gBQImDXtLPrDXK5qAj6ozWVK/zFXVJGs=",
        version = "v0.2.0",
    )

    go_repository(
        name = "com_github_pborman_uuid",
        importpath = "github.com/pborman/uuid",
        sum = "h1:+ZZIw58t/ozdjRaXh/3awHfmWRbzYxJoAdNJxe/3pvw=",
        version = "v1.2.1",
    )
    go_repository(
        name = "com_github_pelletier_go_toml",
        importpath = "github.com/pelletier/go-toml",
        sum = "h1:T5zMGML61Wp+FlcbWjRDT7yAxhJNAiPPLOFECq181zc=",
        version = "v1.2.0",
    )
    go_repository(
        name = "com_github_performancecopilot_speed",
        importpath = "github.com/performancecopilot/speed",
        sum = "h1:2WnRzIquHa5QxaJKShDkLM+sc0JPuwhXzK8OYOyt3Vg=",
        version = "v3.0.0+incompatible",
    )

    go_repository(
        name = "com_github_peterbourgon_diskv",
        importpath = "github.com/peterbourgon/diskv",
        sum = "h1:UBdAOUP5p4RWqPBg048CAvpKN+vxiaj6gdUUzhl4XmI=",
        version = "v2.0.1+incompatible",
    )

    go_repository(
        name = "com_github_peterh_liner",
        importpath = "github.com/peterh/liner",
        sum = "h1:w/UPXyl5GfahFxcTOz2j9wCIHNI+pUPr2laqpojKNCg=",
        version = "v1.2.0",
    )

    go_repository(
        name = "com_github_philhofer_fwd",
        importpath = "github.com/philhofer/fwd",
        sum = "h1:UbZqGr5Y38ApvM/V/jEljVxwocdweyH+vmYvRPBnbqQ=",
        version = "v1.0.0",
    )

    go_repository(
        name = "com_github_pierrec_lz4",
        importpath = "github.com/pierrec/lz4",
        sum = "h1:mFe7ttWaflA46Mhqh+jUfjp2qTbPYxLB2/OyBppH9dg=",
        version = "v2.4.1+incompatible",
    )

    go_repository(
        name = "com_github_pkg_errors",
        importpath = "github.com/pkg/errors",
        sum = "h1:FEBLx1zS214owpjy7qsBeixbURkuhQAwrK5UwLGTwt4=",
        version = "v0.9.1",
    )
    go_repository(
        name = "com_github_pkg_profile",
        importpath = "github.com/pkg/profile",
        sum = "h1:F++O52m40owAmADcojzM+9gyjmMOY/T4oYJkgFDH8RE=",
        version = "v1.2.1",
    )

    go_repository(
        name = "com_github_pkg_term",
        importpath = "github.com/pkg/term",
        sum = "h1:tFwafIEMf0B7NlcxV/zJ6leBIa81D3hgGSgsE5hCkOQ=",
        version = "v0.0.0-20180730021639-bffc007b7fd5",
    )
    go_repository(
        name = "com_github_pmezard_go_difflib",
        importpath = "github.com/pmezard/go-difflib",
        sum = "h1:4DBwDE0NGyQoBHbLQYPwSUPoCMWR5BEzIk/f1lZbAQM=",
        version = "v1.0.0",
    )
    go_repository(
        name = "com_github_posener_complete",
        importpath = "github.com/posener/complete",
        sum = "h1:ccV59UEOTzVDnDUEFdT95ZzHVZ+5+158q8+SJb2QV5w=",
        version = "v1.1.1",
    )

    go_repository(
        name = "com_github_prestonvanloon_go_recaptcha",
        importpath = "github.com/prestonvanloon/go-recaptcha",
        sum = "h1:/JK1WfWJGBNDKY70uiB53iKKbFqxBx2CuYgj9hK2O70=",
        version = "v0.0.0-20190217191114-0834cef6e8bd",
    )
    go_repository(
        name = "com_github_prometheus_client_golang",
        importpath = "github.com/prometheus/client_golang",
        sum = "h1:Rrch9mh17XcxvEu9D9DEpb4isxjGBtcevQjKvxPRQIU=",
        version = "v1.9.0",
    )
    go_repository(
        name = "com_github_prometheus_client_model",
        importpath = "github.com/prometheus/client_model",
        sum = "h1:uq5h0d+GuxiXLJLNABMgp2qUWDPiLvgCzz2dUR+/W/M=",
        version = "v0.2.0",
    )
    go_repository(
        name = "com_github_prometheus_common",
        importpath = "github.com/prometheus/common",
        sum = "h1:4fgOnadei3EZvgRwxJ7RMpG1k1pOZth5Pc13tyspaKM=",
        version = "v0.15.0",
    )
    go_repository(
        name = "com_github_prometheus_procfs",
        importpath = "github.com/prometheus/procfs",
        sum = "h1:Uehi/mxLK0eiUc0H0++5tpMGTexB8wZ598MIgU8VpDM=",
        version = "v0.3.0",
    )
    go_repository(
        name = "com_github_prometheus_tsdb",
        importpath = "github.com/prometheus/tsdb",
        sum = "h1:If5rVCMTp6W2SiRAQFlbpJNgVlgMEd+U2GZckwK38ic=",
        version = "v0.10.0",
    )
    go_repository(
        name = "com_github_protolambda_zssz",
        importpath = "github.com/protolambda/zssz",
        sum = "h1:7fjJjissZIIaa2QcvmhS/pZISMX21zVITt49sW1ouek=",
        version = "v0.1.5",
    )

    go_repository(
        name = "com_github_prysmaticlabs_ethereumapis",
        build_file_generation = "off",
        importpath = "github.com/prysmaticlabs/ethereumapis",
        sum = "h1:ZR1ytQ2DGDxesgz/7tiiOV4sBc4JGLXDbdQkm4R49pE=",
        version = "v0.0.0-20210204192632-2d34e7cce584",
    )
    go_repository(
        name = "com_github_prysmaticlabs_go_bitfield",
        importpath = "github.com/prysmaticlabs/go-bitfield",
<<<<<<< HEAD
        sum = "h1:Ws/Of2yg9JTVV9n8lQGXAf1RDDNthAu3SvTj93HkHgM=",
        version = "v0.0.0-20210108222456-8e92c3709aa0",
=======
        sum = "h1:18+Qqobq3HAUY0hgIhPGSqmLFnaLLocemmU7+Sj2aYQ=",
        version = "v0.0.0-20210202205921-7fcea7c45dc8",
>>>>>>> 6e2ae3f5
    )
    go_repository(
        name = "com_github_prysmaticlabs_go_ssz",
        importpath = "github.com/prysmaticlabs/go-ssz",
        sum = "h1:4bD+ujqGfY4zoDUF3q9MhdmpPXzdp03DYUIlXeQ72kk=",
        version = "v0.0.0-20210121151755-f6208871c388",
    )

    go_repository(
        name = "com_github_prysmaticlabs_prombbolt",
        importpath = "github.com/prysmaticlabs/prombbolt",
        sum = "h1:9PHRCuO/VN0s9k+RmLykho7AjDxblNYI5bYKed16NPU=",
        version = "v0.0.0-20210126082820-9b7adba6db7c",
    )
    go_repository(
        name = "com_github_puerkitobio_purell",
        importpath = "github.com/PuerkitoBio/purell",
        sum = "h1:0GoNN3taZV6QI81IXgCbxMyEaJDXMSIjArYBCYzVVvs=",
        version = "v1.0.0",
    )
    go_repository(
        name = "com_github_puerkitobio_urlesc",
        importpath = "github.com/PuerkitoBio/urlesc",
        sum = "h1:JCHLVE3B+kJde7bIEo5N4J+ZbLhp0J1Fs+ulyRws4gE=",
        version = "v0.0.0-20160726150825-5bd2802263f2",
    )
    go_repository(
        name = "com_github_rcrowley_go_metrics",
        importpath = "github.com/rcrowley/go-metrics",
        sum = "h1:dY6ETXrvDG7Sa4vE8ZQG4yqWg6UnOcbqTAahkV813vQ=",
        version = "v0.0.0-20190826022208-cac0b30c2563",
    )

    go_repository(
        name = "com_github_retailnext_hllpp",
        importpath = "github.com/retailnext/hllpp",
        sum = "h1:RnWNS9Hlm8BIkjr6wx8li5abe0fr73jljLycdfemTp0=",
        version = "v1.0.1-0.20180308014038-101a6d2f8b52",
    )
    go_repository(
        name = "com_github_rjeczalik_notify",
        importpath = "github.com/rjeczalik/notify",
        sum = "h1:CLCKso/QK1snAlnhNR/CNvNiFU2saUtjV0bx3EwNeCE=",
        version = "v0.9.1",
    )
    go_repository(
        name = "com_github_rogpeppe_fastuuid",
        importpath = "github.com/rogpeppe/fastuuid",
        sum = "h1:Ppwyp6VYCF1nvBTXL3trRso7mXMlRrw9ooo375wvi2s=",
        version = "v1.2.0",
    )
    go_repository(
        name = "com_github_rogpeppe_go_internal",
        importpath = "github.com/rogpeppe/go-internal",
        sum = "h1:RR9dF3JtopPvtkroDZuVD7qquD0bnHlKSqaQhgwt8yk=",
        version = "v1.3.0",
    )

    go_repository(
        name = "com_github_rs_cors",
        importpath = "github.com/rs/cors",
        sum = "h1:+88SsELBHx5r+hZ8TCkggzSstaWNbDvThkVK8H6f9ik=",
        version = "v1.7.0",
    )
    go_repository(
        name = "com_github_rs_xhandler",
        importpath = "github.com/rs/xhandler",
        sum = "h1:3hxavr+IHMsQBrYUPQM5v0CgENFktkkbg1sfpgM3h20=",
        version = "v0.0.0-20160618193221-ed27b6fd6521",
    )
    go_repository(
        name = "com_github_russross_blackfriday",
        importpath = "github.com/russross/blackfriday",
        sum = "h1:HyvC0ARfnZBqnXwABFeSZHpKvJHJJfPz81GNueLj0oo=",
        version = "v1.5.2",
    )

    go_repository(
        name = "com_github_russross_blackfriday_v2",
        importpath = "github.com/russross/blackfriday/v2",
        sum = "h1:lPqVAte+HuHNfhJ/0LC98ESWRz8afy9tM/0RK8m9o+Q=",
        version = "v2.0.1",
    )
    go_repository(
        name = "com_github_ryanuber_columnize",
        importpath = "github.com/ryanuber/columnize",
        sum = "h1:UFr9zpz4xgTnIE5yIMtWAMngCdZ9p/+q6lTbgelo80M=",
        version = "v0.0.0-20160712163229-9b3edd62028f",
    )
    go_repository(
        name = "com_github_samuel_go_zookeeper",
        importpath = "github.com/samuel/go-zookeeper",
        sum = "h1:p3Vo3i64TCLY7gIfzeQaUJ+kppEO5WQG3cL8iE8tGHU=",
        version = "v0.0.0-20190923202752-2cc03de413da",
    )

    go_repository(
        name = "com_github_satori_go_uuid",
        importpath = "github.com/satori/go.uuid",
        sum = "h1:gQZ0qzfKHQIybLANtM3mBXNUtOfsCFXeTsnBqCsx1KM=",
        version = "v1.2.1-0.20181028125025-b2ce2384e17b",
    )

    go_repository(
        name = "com_github_schollz_progressbar_v3",
        importpath = "github.com/schollz/progressbar/v3",
        sum = "h1:nMinx+JaEm/zJz4cEyClQeAw5rsYSB5th3xv+5lV6Vg=",
        version = "v3.3.4",
    )
    go_repository(
        name = "com_github_sean_seed",
        importpath = "github.com/sean-/seed",
        sum = "h1:nn5Wsu0esKSJiIVhscUtVbo7ada43DJhG55ua/hjS5I=",
        version = "v0.0.0-20170313163322-e2103e2c3529",
    )

    go_repository(
        name = "com_github_segmentio_kafka_go",
        importpath = "github.com/segmentio/kafka-go",
        sum = "h1:HtCSf6B4gN/87yc5qTl7WsxPKQIIGXLPPM1bMCPOsoY=",
        version = "v0.2.0",
    )
    go_repository(
        name = "com_github_sergi_go_diff",
        importpath = "github.com/sergi/go-diff",
        sum = "h1:Kpca3qRNrduNnOQeazBd0ysaKrUJiIuISHxogkT9RPQ=",
        version = "v1.0.0",
    )

    go_repository(
        name = "com_github_shirou_gopsutil",
        importpath = "github.com/shirou/gopsutil",
        sum = "h1:tYH07UPoQt0OCQdgWWMgYHy3/a9bcxNpBIysykNIP7I=",
        version = "v2.20.5+incompatible",
    )
    go_repository(
        name = "com_github_shopify_sarama",
        importpath = "github.com/Shopify/sarama",
        sum = "h1:3jnfWKD7gVwbB1KSy/lE0szA9duPuSFLViK0o/d3DgA=",
        version = "v1.26.1",
    )
    go_repository(
        name = "com_github_shopify_toxiproxy",
        importpath = "github.com/Shopify/toxiproxy",
        sum = "h1:TKdv8HiTLgE5wdJuEML90aBgNWsokNbMijUGhmcoBJc=",
        version = "v2.1.4+incompatible",
    )

    go_repository(
        name = "com_github_shurcool_sanitized_anchor_name",
        importpath = "github.com/shurcooL/sanitized_anchor_name",
        sum = "h1:PdmoCO6wvbs+7yrJyMORt4/BmY5IYyJwS/kOiWx8mHo=",
        version = "v1.0.0",
    )

    go_repository(
        name = "com_github_sirupsen_logrus",
        importpath = "github.com/sirupsen/logrus",
        sum = "h1:UBcNElsrwanuuMsnGSlYmtmgbb23qDR5dG+6X6Oo89I=",
        version = "v1.6.0",
    )

    go_repository(
        name = "com_github_smartystreets_assertions",
        importpath = "github.com/smartystreets/assertions",
        sum = "h1:zE9ykElWQ6/NYmHa3jpm/yHnI4xSofP+UP6SpjHcSeM=",
        version = "v0.0.0-20180927180507-b2de0cb4f26d",
    )
    go_repository(
        name = "com_github_smartystreets_goconvey",
        importpath = "github.com/smartystreets/goconvey",
        sum = "h1:fv0U8FUIMPNf1L9lnHLvLhgicrIVChEkdzIKYqbNC9s=",
        version = "v1.6.4",
    )
    go_repository(
        name = "com_github_smola_gocompat",
        importpath = "github.com/smola/gocompat",
        sum = "h1:6b1oIMlUXIpz//VKEDzPVBK8KG7beVwmHIUEBIs/Pns=",
        version = "v0.2.0",
    )
    go_repository(
        name = "com_github_soheilhy_cmux",
        importpath = "github.com/soheilhy/cmux",
        sum = "h1:0HKaf1o97UwFjHH9o5XsHUOF+tqmdA7KEzXLpiyaw0E=",
        version = "v0.1.4",
    )
    go_repository(
        name = "com_github_sony_gobreaker",
        importpath = "github.com/sony/gobreaker",
        sum = "h1:oMnRNZXX5j85zso6xCPRNPtmAycat+WcoKbklScLDgQ=",
        version = "v0.4.1",
    )

    go_repository(
        name = "com_github_spacemonkeygo_openssl",
        importpath = "github.com/spacemonkeygo/openssl",
        sum = "h1:/eS3yfGjQKG+9kayBkj0ip1BGhq6zJ3eaVksphxAaek=",
        version = "v0.0.0-20181017203307-c2dcc5cca94a",
    )
    go_repository(
        name = "com_github_spacemonkeygo_spacelog",
        importpath = "github.com/spacemonkeygo/spacelog",
        sum = "h1:RC6RW7j+1+HkWaX/Yh71Ee5ZHaHYt7ZP4sQgUrm6cDU=",
        version = "v0.0.0-20180420211403-2296661a0572",
    )

    go_repository(
        name = "com_github_spaolacci_murmur3",
        importpath = "github.com/spaolacci/murmur3",
        sum = "h1:7c1g84S4BPRrfL5Xrdp6fOJ206sU9y293DDHaoy0bLI=",
        version = "v1.1.0",
    )
    go_repository(
        name = "com_github_spf13_afero",
        importpath = "github.com/spf13/afero",
        sum = "h1:5jhuqJyZCZf2JRofRvN/nIFgIWNzPa3/Vz8mYylgbWc=",
        version = "v1.2.2",
    )
    go_repository(
        name = "com_github_spf13_cast",
        importpath = "github.com/spf13/cast",
        sum = "h1:oget//CVOEoFewqQxwr0Ej5yjygnqGkvggSE/gB35Q8=",
        version = "v1.3.0",
    )

    go_repository(
        name = "com_github_spf13_cobra",
        importpath = "github.com/spf13/cobra",
        sum = "h1:f0B+LkLX6DtmRH1isoNA9VTtNUK9K8xYd28JNNfOv/s=",
        version = "v0.0.5",
    )
    go_repository(
        name = "com_github_spf13_jwalterweatherman",
        importpath = "github.com/spf13/jwalterweatherman",
        sum = "h1:XHEdyB+EcvlqZamSM4ZOMGlc93t6AcsBEu9Gc1vn7yk=",
        version = "v1.0.0",
    )

    go_repository(
        name = "com_github_spf13_pflag",
        importpath = "github.com/spf13/pflag",
        sum = "h1:iy+VFUOCP1a+8yFto/drg2CJ5u0yRoB7fZw3DKv/JXA=",
        version = "v1.0.5",
    )
    go_repository(
        name = "com_github_spf13_viper",
        importpath = "github.com/spf13/viper",
        sum = "h1:VUFqw5KcqRf7i70GOzW7N+Q7+gxVBkSSqiXB12+JQ4M=",
        version = "v1.3.2",
    )
    go_repository(
        name = "com_github_src_d_envconfig",
        importpath = "github.com/src-d/envconfig",
        sum = "h1:/AJi6DtjFhZKNx3OB2qMsq7y4yT5//AeSZIe7rk+PX8=",
        version = "v1.0.0",
    )
    go_repository(
        name = "com_github_stackexchange_wmi",
        importpath = "github.com/StackExchange/wmi",
        sum = "h1:fLjPD/aNc3UIOA6tDi6QXUemppXK3P9BI7mr2hd6gx8=",
        version = "v0.0.0-20180116203802-5d049714c4a6",
    )
    go_repository(
        name = "com_github_status_im_keycard_go",
        importpath = "github.com/status-im/keycard-go",
        sum = "h1:Oo2KZNP70KE0+IUJSidPj/BFS/RXNHmKIJOdckzml2E=",
        version = "v0.0.0-20200402102358-957c09536969",
    )
    go_repository(
        name = "com_github_steakknife_bloomfilter",
        importpath = "github.com/steakknife/bloomfilter",
        sum = "h1:gIlAHnH1vJb5vwEjIp5kBj/eu99p/bl0Ay2goiPe5xE=",
        version = "v0.0.0-20180922174646-6819c0d2a570",
    )
    go_repository(
        name = "com_github_steakknife_hamming",
        importpath = "github.com/steakknife/hamming",
        sum = "h1:njlZPzLwU639dk2kqnCPPv+wNjq7Xb6EfUxe/oX0/NM=",
        version = "v0.0.0-20180906055917-c99c65617cd3",
    )
    go_repository(
        name = "com_github_streadway_amqp",
        importpath = "github.com/streadway/amqp",
        sum = "h1:WhxRHzgeVGETMlmVfqhRn8RIeeNoPr2Czh33I4Zdccw=",
        version = "v0.0.0-20190827072141-edfb9018d271",
    )
    go_repository(
        name = "com_github_streadway_handy",
        importpath = "github.com/streadway/handy",
        sum = "h1:AhmOdSHeswKHBjhsLs/7+1voOxT+LLrSk/Nxvk35fug=",
        version = "v0.0.0-20190108123426-d5acb3125c2a",
    )

    go_repository(
        name = "com_github_stretchr_objx",
        importpath = "github.com/stretchr/objx",
        sum = "h1:2vfRuCMp5sSVIDSqO8oNnWJq7mPa6KVP3iPIwFBuy8A=",
        version = "v0.1.1",
    )
    go_repository(
        name = "com_github_stretchr_testify",
        importpath = "github.com/stretchr/testify",
        sum = "h1:hDPOHmpOpP40lSULcqw7IrRb/u7w6RpDC9399XyoNd0=",
        version = "v1.6.1",
    )
    http_archive(
        name = "com_github_supranational_blst",
        urls = [
            "https://github.com/supranational/blst/archive/97e8ce0396161f306cdc9038af983ae78409213c.tar.gz",
        ],
        strip_prefix = "blst-97e8ce0396161f306cdc9038af983ae78409213c",
        build_file = "//third_party:blst/blst.BUILD",
        sha256 = "f86cce48d1c0c393399121034b2190b807e08ba7ad09a4b856e708df01e05c19",
    )
    go_repository(
        name = "com_github_syndtr_goleveldb",
        importpath = "github.com/syndtr/goleveldb",
        sum = "h1:Ld/zXl5t4+D69SiV4JoN7kkfvJdOWlPpfxrzxpLMoUk=",
        version = "v1.0.1-0.20200815110645-5c35d600f0ca",
    )

    go_repository(
        name = "com_github_templexxx_cpufeat",
        importpath = "github.com/templexxx/cpufeat",
        sum = "h1:89CEmDvlq/F7SJEOqkIdNDGJXrQIhuIx9D2DBXjavSU=",
        version = "v0.0.0-20180724012125-cef66df7f161",
    )
    go_repository(
        name = "com_github_templexxx_xor",
        importpath = "github.com/templexxx/xor",
        sum = "h1:fj5tQ8acgNUr6O8LEplsxDhUIe2573iLkJc+PqnzZTI=",
        version = "v0.0.0-20191217153810-f85b25db303b",
    )

    go_repository(
        name = "com_github_tinylib_msgp",
        importpath = "github.com/tinylib/msgp",
        sum = "h1:DfdQrzQa7Yh2es9SuLkixqxuXS2SxsdYn0KbdrOGWD8=",
        version = "v1.0.2",
    )
    go_repository(
        name = "com_github_tjfoc_gmsm",
        importpath = "github.com/tjfoc/gmsm",
        sum = "h1:i7c6Za/IlgBvnGxYpfD7L3TGuaS+v6oGcgq+J9/ecEA=",
        version = "v1.3.0",
    )
    go_repository(
        name = "com_github_tmc_grpc_websocket_proxy",
        importpath = "github.com/tmc/grpc-websocket-proxy",
        sum = "h1:ndzgwNDnKIqyCvHTXaCqh9KlOWKvBry6nuXMJmonVsE=",
        version = "v0.0.0-20170815181823-89b8d40f7ca8",
    )

    go_repository(
        name = "com_github_trailofbits_go_mutexasserts",
        importpath = "github.com/trailofbits/go-mutexasserts",
        sum = "h1:8LRP+2JK8piIUU16ZDgWDXwjJcuJNTtCzadjTZj8Jf0=",
        version = "v0.0.0-20200708152505-19999e7d3cef",
    )
    go_repository(
        name = "com_github_tyler_smith_go_bip39",
        importpath = "github.com/tyler-smith/go-bip39",
        sum = "h1:+t3w+KwLXO6154GNJY+qUtIxLTmFjfUmpguQT1OlOT8=",
        version = "v1.0.2",
    )

    go_repository(
        name = "com_github_uber_jaeger_client_go",
        importpath = "github.com/uber/jaeger-client-go",
        sum = "h1:IxcNZ7WRY1Y3G4poYlx24szfsn/3LvK9QHCq9oQw8+U=",
        version = "v2.25.0+incompatible",
    )
    go_repository(
        name = "com_github_ugorji_go_codec",
        importpath = "github.com/ugorji/go/codec",
        sum = "h1:3SVOIvH7Ae1KRYyQWRjXWJEA9sS/c/pjvH++55Gr648=",
        version = "v0.0.0-20181204163529-d75b2dcb6bc8",
    )

    go_repository(
        name = "com_github_urfave_cli",
        importpath = "github.com/urfave/cli",
        sum = "h1:+mkCCcOFKPnCmVYVcURKps1Xe+3zP90gSYGNfRkjoIY=",
        version = "v1.22.1",
    )
    go_repository(
        name = "com_github_urfave_cli_v2",
        importpath = "github.com/urfave/cli/v2",
        sum = "h1:JTTnM6wKzdA0Jqodd966MVj4vWbbquZykeX1sKbe2C4=",
        version = "v2.2.0",
    )

    go_repository(
        name = "com_github_victoriametrics_fastcache",
        importpath = "github.com/VictoriaMetrics/fastcache",
        sum = "h1:4y6y0G8PRzszQUYIQHHssv/jgPHAb5qQuuDNdCbyAgw=",
        version = "v1.5.7",
    )
    go_repository(
        name = "com_github_vividcortex_gohistogram",
        importpath = "github.com/VividCortex/gohistogram",
        sum = "h1:6+hBz+qvs0JOrrNhhmR7lFxo5sINxBCGXrdtl/UvroE=",
        version = "v1.0.0",
    )

    go_repository(
        name = "com_github_wealdtech_go_bytesutil",
        importpath = "github.com/wealdtech/go-bytesutil",
        sum = "h1:ocEg3Ke2GkZ4vQw5lp46rmO+pfqCCTgq35gqOy8JKVc=",
        version = "v1.1.1",
    )

    go_repository(
        name = "com_github_wealdtech_go_eth2_types_v2",
        build_directives = [
            "gazelle:resolve go github.com/herumi/bls-eth-go-binary/bls @herumi_bls_eth_go_binary//:go_default_library",
        ],
        importpath = "github.com/wealdtech/go-eth2-types/v2",
        sum = "h1:tiA6T88M6XQIbrV5Zz53l1G5HtRERcxQfmET225V4Ls=",
        version = "v2.5.2",
    )
    go_repository(
        name = "com_github_wealdtech_go_eth2_util",
        importpath = "github.com/wealdtech/go-eth2-util",
        sum = "h1:2INPeOR35x5LdFFpSzyw954WzTD+DFyHe3yKlJnG5As=",
        version = "v1.6.3",
    )

    go_repository(
        name = "com_github_wealdtech_go_eth2_wallet_encryptor_keystorev4",
        importpath = "github.com/wealdtech/go-eth2-wallet-encryptor-keystorev4",
        sum = "h1:SxrDVSr+oXuT1x8kZt4uWqNCvv5xXEGV9zd7cuSrZS8=",
        version = "v1.1.3",
    )

    go_repository(
        name = "com_github_wealdtech_go_eth2_wallet_types_v2",
        importpath = "github.com/wealdtech/go-eth2-wallet-types/v2",
        sum = "h1:264/meVYWt1wFw6Mtn+xwkZkXjID42gNra4rycoiDXI=",
        version = "v2.8.2",
    )
    go_repository(
        name = "com_github_wercker_journalhook",
        importpath = "github.com/wercker/journalhook",
        sum = "h1:shC1HB1UogxN5Ech3Yqaaxj1X/P656PPCB4RbojIJqc=",
        version = "v0.0.0-20180428041537-5d0a5ae867b3",
    )

    go_repository(
        name = "com_github_whyrusleeping_go_keyspace",
        importpath = "github.com/whyrusleeping/go-keyspace",
        sum = "h1:EKhdznlJHPMoKr0XTrX+IlJs1LH3lyx2nfr1dOlZ79k=",
        version = "v0.0.0-20160322163242-5b898ac5add1",
    )
    go_repository(
        name = "com_github_whyrusleeping_go_logging",
        importpath = "github.com/whyrusleeping/go-logging",
        sum = "h1:fwpzlmT0kRC/Fmd0MdmGgJG/CXIZ6gFq46FQZjprUcc=",
        version = "v0.0.1",
    )

    go_repository(
        name = "com_github_whyrusleeping_mafmt",
        importpath = "github.com/whyrusleeping/mafmt",
        sum = "h1:TCghSl5kkwEE0j+sU/gudyhVMRlpBin8fMBBHg59EbA=",
        version = "v1.2.8",
    )
    go_repository(
        name = "com_github_whyrusleeping_mdns",
        importpath = "github.com/whyrusleeping/mdns",
        sum = "h1:Y1/FEOpaCpD21WxrmfeIYCFPuVPRCY2XZTWzTNHGw30=",
        version = "v0.0.0-20190826153040-b9b60ed33aa9",
    )

    go_repository(
        name = "com_github_whyrusleeping_multiaddr_filter",
        importpath = "github.com/whyrusleeping/multiaddr-filter",
        sum = "h1:E9S12nwJwEOXe2d6gT6qxdvqMnNq+VnSsKPgm2ZZNds=",
        version = "v0.0.0-20160516205228-e903e4adabd7",
    )
    go_repository(
        name = "com_github_whyrusleeping_timecache",
        importpath = "github.com/whyrusleeping/timecache",
        sum = "h1:lYbXeSvJi5zk5GLKVuid9TVjS9a0OmLIDKTfoZBL6Ow=",
        version = "v0.0.0-20160911033111-cfcb2f1abfee",
    )

    go_repository(
        name = "com_github_willf_bitset",
        importpath = "github.com/willf/bitset",
        sum = "h1:ekJIKh6+YbUIVt9DfNbkR5d6aFcFTLDRyJNAACURBg8=",
        version = "v1.1.3",
    )
    go_repository(
        name = "com_github_wsddn_go_ecdh",
        importpath = "github.com/wsddn/go-ecdh",
        sum = "h1:1cngl9mPEoITZG8s8cVcUy5CeIBYhEESkOB7m6Gmkrk=",
        version = "v0.0.0-20161211032359-48726bab9208",
    )

    go_repository(
        name = "com_github_x_cray_logrus_prefixed_formatter",
        importpath = "github.com/x-cray/logrus-prefixed-formatter",
        sum = "h1:00txxvfBM9muc0jiLIEAkAcIMJzfthRT6usrui8uGmg=",
        version = "v0.5.2",
    )
    go_repository(
        name = "com_github_xdg_scram",
        importpath = "github.com/xdg/scram",
        sum = "h1:u40Z8hqBAAQyv+vATcGgV0YCnDjqSL7/q/JyPhhJSPk=",
        version = "v0.0.0-20180814205039-7eeb5667e42c",
    )
    go_repository(
        name = "com_github_xdg_stringprep",
        importpath = "github.com/xdg/stringprep",
        sum = "h1:d9X0esnoa3dFsV0FG35rAT0RIhYFlPq7MiP+DW89La0=",
        version = "v1.0.0",
    )
    go_repository(
        name = "com_github_xiang90_probing",
        importpath = "github.com/xiang90/probing",
        sum = "h1:eY9dn8+vbi4tKz5Qo6v2eYzo7kUS51QINcR5jNpbZS8=",
        version = "v0.0.0-20190116061207-43a291ad63a2",
    )

    go_repository(
        name = "com_github_xlab_treeprint",
        importpath = "github.com/xlab/treeprint",
        sum = "h1:YdYsPAZ2pC6Tow/nPZOPQ96O3hm/ToAkGsPLzedXERk=",
        version = "v0.0.0-20180616005107-d6fb6747feb6",
    )
    go_repository(
        name = "com_github_xordataexchange_crypt",
        importpath = "github.com/xordataexchange/crypt",
        sum = "h1:ESFSdwYZvkeru3RtdrYueztKhOBCSAAzS4Gf+k0tEow=",
        version = "v0.0.3-0.20170626215501-b2862e3d0a77",
    )
    go_repository(
        name = "com_github_xtaci_kcp_go",
        importpath = "github.com/xtaci/kcp-go",
        sum = "h1:TN1uey3Raw0sTz0Fg8GkfM0uH3YwzhnZWQ1bABv5xAg=",
        version = "v5.4.20+incompatible",
    )
    go_repository(
        name = "com_github_xtaci_lossyconn",
        importpath = "github.com/xtaci/lossyconn",
        sum = "h1:J0GxkO96kL4WF+AIT3M4mfUVinOCPgf2uUWYFUzN0sM=",
        version = "v0.0.0-20190602105132-8df528c0c9ae",
    )
    go_repository(
        name = "com_github_yuin_goldmark",
        importpath = "github.com/yuin/goldmark",
        sum = "h1:ruQGxdhGHe7FWOJPT0mKs5+pD2Xs1Bm/kdGlHO04FmM=",
        version = "v1.2.1",
    )

    go_repository(
        name = "com_google_cloud_go",
        importpath = "cloud.google.com/go",
        sum = "h1:Dg9iHVQfrhq82rUNu9ZxUDrJLaxFUe/HlCVaLyRruq8=",
        version = "v0.65.0",
    )

    go_repository(
        name = "com_google_cloud_go_bigquery",
        importpath = "cloud.google.com/go/bigquery",
        sum = "h1:PQcPefKFdaIzjQFbiyOgAqyx8q5djaE7x9Sqe712DPA=",
        version = "v1.8.0",
    )
    go_repository(
        name = "com_google_cloud_go_bigtable",
        importpath = "cloud.google.com/go/bigtable",
        sum = "h1:F4cCmA4nuV84V5zYQ3MKY+M1Cw1avHDuf3S/LcZPA9c=",
        version = "v1.2.0",
    )
    go_repository(
        name = "com_google_cloud_go_datastore",
        importpath = "cloud.google.com/go/datastore",
        sum = "h1:/May9ojXjRkPBNVrq+oWLqmWCkr4OU5uRY29bu0mRyQ=",
        version = "v1.1.0",
    )
    go_repository(
        name = "com_google_cloud_go_pubsub",
        importpath = "cloud.google.com/go/pubsub",
        sum = "h1:ukjixP1wl0LpnZ6LWtZJ0mX5tBmjp1f8Sqer8Z2OMUU=",
        version = "v1.3.1",
    )
    go_repository(
        name = "com_google_cloud_go_storage",
        importpath = "cloud.google.com/go/storage",
        sum = "h1:STgFzyU5/8miMl0//zKh2aQeTyeaUH3WN9bSUiJ09bA=",
        version = "v1.10.0",
    )

    go_repository(
        name = "com_shuralyov_dmitri_gpu_mtl",
        importpath = "dmitri.shuralyov.com/gpu/mtl",
        sum = "h1:VpgP7xuJadIUuKccphEpTJnWhS2jkQyMt6Y7pJCD7fY=",
        version = "v0.0.0-20190408044501-666a987793e9",
    )
    go_repository(
        name = "com_sourcegraph_sourcegraph_appdash",
        importpath = "sourcegraph.com/sourcegraph/appdash",
        sum = "h1:ucqkfpjg9WzSUubAO62csmucvxl4/JeW3F4I4909XkM=",
        version = "v0.0.0-20190731080439-ebfcffb1b5c0",
    )

    # Note: go_repository is already wrapped with maybe!
    maybe(
        git_repository,
        name = "graknlabs_bazel_distribution",
        commit = "962f3a7e56942430c0ec120c24f9e9f2a9c2ce1a",
        remote = "https://github.com/graknlabs/bazel-distribution",
        shallow_since = "1569509514 +0300",
    )

    go_repository(
        name = "in_gopkg_alecthomas_kingpin_v2",
        importpath = "gopkg.in/alecthomas/kingpin.v2",
        sum = "h1:jMFz6MfLP0/4fUyZle81rXUoxOBFi19VUFKVDOQfozc=",
        version = "v2.2.6",
    )
    go_repository(
        name = "in_gopkg_bsm_ratelimit_v1",
        importpath = "gopkg.in/bsm/ratelimit.v1",
        sum = "h1:stTHdEoWg1pQ8riaP5ROrjS6zy6wewH/Q2iwnLCQUXY=",
        version = "v1.0.0-20160220154919-db14e161995a",
    )
    go_repository(
        name = "in_gopkg_check_v1",
        importpath = "gopkg.in/check.v1",
        sum = "h1:YR8cESwS4TdDjEe65xsg0ogRM/Nc3DYOhEAlW+xobZo=",
        version = "v1.0.0-20190902080502-41f04d3bba15",
    )
    go_repository(
        name = "in_gopkg_cheggaaa_pb_v1",
        importpath = "gopkg.in/cheggaaa/pb.v1",
        sum = "h1:Ev7yu1/f6+d+b3pi5vPdRPc6nNtP1umSfcWiEfRqv6I=",
        version = "v1.0.25",
    )

    go_repository(
        name = "in_gopkg_confluentinc_confluent_kafka_go_v1",
        importpath = "gopkg.in/confluentinc/confluent-kafka-go.v1",
        patch_args = ["-p1"],
        patches = ["@prysm//third_party:in_gopkg_confluentinc_confluent_kafka_go_v1.patch"],
        sum = "h1:JabkIV98VYFqYKHHzXtgGMFuRgFBNTNzBytbGByzrJI=",
        version = "v1.4.2",
    )
    go_repository(
        name = "in_gopkg_d4l3k_messagediff_v1",
        importpath = "gopkg.in/d4l3k/messagediff.v1",
        sum = "h1:70AthpjunwzUiarMHyED52mj9UwtAnE89l1Gmrt3EU0=",
        version = "v1.2.1",
    )
    go_repository(
        name = "in_gopkg_errgo_v2",
        importpath = "gopkg.in/errgo.v2",
        sum = "h1:0vLT13EuvQ0hNvakwLuFZ/jYrLp5F3kcWHXdRggjCE8=",
        version = "v2.1.0",
    )
    go_repository(
        name = "in_gopkg_fsnotify_v1",
        importpath = "gopkg.in/fsnotify.v1",
        sum = "h1:xOHLXZwVvI9hhs+cLKq5+I5onOuwQLhQwiu63xxlHs4=",
        version = "v1.4.7",
    )
    go_repository(
        name = "in_gopkg_gcfg_v1",
        importpath = "gopkg.in/gcfg.v1",
        sum = "h1:m8OOJ4ccYHnx2f4gQwpno8nAX5OGOh7RLaaz0pj3Ogs=",
        version = "v1.2.3",
    )

    go_repository(
        name = "in_gopkg_inf_v0",
        importpath = "gopkg.in/inf.v0",
        sum = "h1:73M5CoZyi3ZLMOyDlQh031Cx6N9NDJ2Vvfl76EDAgDc=",
        version = "v0.9.1",
    )
    go_repository(
        name = "in_gopkg_jcmturner_aescts_v1",
        importpath = "gopkg.in/jcmturner/aescts.v1",
        sum = "h1:cVVZBK2b1zY26haWB4vbBiZrfFQnfbTVrE3xZq6hrEw=",
        version = "v1.0.1",
    )
    go_repository(
        name = "in_gopkg_jcmturner_dnsutils_v1",
        importpath = "gopkg.in/jcmturner/dnsutils.v1",
        sum = "h1:cIuC1OLRGZrld+16ZJvvZxVJeKPsvd5eUIvxfoN5hSM=",
        version = "v1.0.1",
    )
    go_repository(
        name = "in_gopkg_jcmturner_goidentity_v3",
        importpath = "gopkg.in/jcmturner/goidentity.v3",
        sum = "h1:1duIyWiTaYvVx3YX2CYtpJbUFd7/UuPYCfgXtQ3VTbI=",
        version = "v3.0.0",
    )
    go_repository(
        name = "in_gopkg_jcmturner_gokrb5_v7",
        importpath = "gopkg.in/jcmturner/gokrb5.v7",
        sum = "h1:a9tsXlIDD9SKxotJMK3niV7rPZAJeX2aD/0yg3qlIrg=",
        version = "v7.5.0",
    )
    go_repository(
        name = "in_gopkg_jcmturner_rpc_v1",
        importpath = "gopkg.in/jcmturner/rpc.v1",
        sum = "h1:QHIUxTX1ISuAv9dD2wJ9HWQVuWDX/Zc0PfeC2tjc4rU=",
        version = "v1.1.0",
    )

    go_repository(
        name = "in_gopkg_natefinch_npipe_v2",
        importpath = "gopkg.in/natefinch/npipe.v2",
        sum = "h1:+JknDZhAj8YMt7GC73Ei8pv4MzjDUNPHgQWJdtMAaDU=",
        version = "v2.0.0-20160621034901-c1b8fa8bdcce",
    )
    go_repository(
        name = "in_gopkg_olebedev_go_duktape_v3",
        importpath = "gopkg.in/olebedev/go-duktape.v3",
        sum = "h1:a6cXbcDDUkSBlpnkWV1bJ+vv3mOgQEltEJ2rPxroVu0=",
        version = "v3.0.0-20200619000410-60c24ae608a6",
    )
    go_repository(
        name = "in_gopkg_redis_v4",
        importpath = "gopkg.in/redis.v4",
        sum = "h1:y3XbwQAiHwgNLUng56mgWYK39vsPqo8sT84XTEcxjr0=",
        version = "v4.2.4",
    )
    go_repository(
        name = "in_gopkg_resty_v1",
        importpath = "gopkg.in/resty.v1",
        sum = "h1:CuXP0Pjfw9rOuY6EP+UvtNvt5DSqHpIxILZKT/quCZI=",
        version = "v1.12.0",
    )

    go_repository(
        name = "in_gopkg_src_d_go_cli_v0",
        importpath = "gopkg.in/src-d/go-cli.v0",
        sum = "h1:mXa4inJUuWOoA4uEROxtJ3VMELMlVkIxIfcR0HBekAM=",
        version = "v0.0.0-20181105080154-d492247bbc0d",
    )
    go_repository(
        name = "in_gopkg_src_d_go_log_v1",
        importpath = "gopkg.in/src-d/go-log.v1",
        sum = "h1:heWvX7J6qbGWbeFS/aRmiy1eYaT+QMV6wNvHDyMjQV4=",
        version = "v1.0.1",
    )
    go_repository(
        name = "in_gopkg_tomb_v1",
        importpath = "gopkg.in/tomb.v1",
        sum = "h1:uRGJdciOHaEIrze2W8Q3AKkepLTh2hOroT7a+7czfdQ=",
        version = "v1.0.0-20141024135613-dd632973f1e7",
    )

    go_repository(
        name = "in_gopkg_urfave_cli_v1",
        importpath = "gopkg.in/urfave/cli.v1",
        sum = "h1:NdAVW6RYxDif9DhDHaAortIu956m2c0v+09AZBPTbE0=",
        version = "v1.20.0",
    )
    go_repository(
        name = "in_gopkg_warnings_v0",
        importpath = "gopkg.in/warnings.v0",
        sum = "h1:wFXVbFY8DY5/xOe1ECiWdKCzZlxgshcYVNkBHstARME=",
        version = "v0.1.2",
    )

    go_repository(
        name = "in_gopkg_yaml_v2",
        importpath = "gopkg.in/yaml.v2",
        sum = "h1:D8xgwECY7CYvx+Y2n4sBz93Jn9JRvxdiyyo8CTfuKaY=",
        version = "v2.4.0",
    )

    go_repository(
        name = "in_gopkg_yaml_v3",
        importpath = "gopkg.in/yaml.v3",
        sum = "h1:dUUwHk2QECo/6vqA44rthZ8ie2QXMNeKRTHCNY2nXvo=",
        version = "v3.0.0-20200313102051-9f266ea9e77c",
    )
    go_repository(
        name = "io_etcd_go_bbolt",
        importpath = "go.etcd.io/bbolt",
        sum = "h1:XAzx9gjCb0Rxj7EoqcClPD1d5ZBxZJk0jbuoPHenBt0=",
        version = "v1.3.5",
    )
    go_repository(
        name = "io_etcd_go_etcd",
        importpath = "go.etcd.io/etcd",
        sum = "h1:VcrIfasaLFkyjk6KNlXQSzO+B0fZcnECiDrKJsfxka0=",
        version = "v0.0.0-20191023171146-3cf2f69b5738",
    )

    go_repository(
        name = "io_k8s_api",
        build_file_proto_mode = "disable_global",
        importpath = "k8s.io/api",
        sum = "h1:2AJaUQdgUZLoDZHrun21PW2Nx9+ll6cUzvn3IKhSIn0=",
        version = "v0.18.3",
    )
    go_repository(
        name = "io_k8s_apimachinery",
        build_file_proto_mode = "disable_global",
        importpath = "k8s.io/apimachinery",
        sum = "h1:pOGcbVAhxADgUYnjS08EFXs9QMl8qaH5U4fr5LGUrSk=",
        version = "v0.18.3",
    )
    go_repository(
        name = "io_k8s_client_go",
        build_extra_args = ["-exclude=vendor"],
        importpath = "k8s.io/client-go",
        sum = "h1:QaJzz92tsN67oorwzmoB0a9r9ZVHuD5ryjbCKP0U22k=",
        version = "v0.18.3",
    )
    go_repository(
        name = "io_k8s_gengo",
        importpath = "k8s.io/gengo",
        sum = "h1:4s3/R4+OYYYUKptXPhZKjQ04WJ6EhQQVFdjOFvCazDk=",
        version = "v0.0.0-20190128074634-0689ccc1d7d6",
    )

    go_repository(
        name = "io_k8s_klog",
        importpath = "k8s.io/klog",
        sum = "h1:Pt+yjF5aB1xDSVbau4VsWe+dQNzA0qv1LlXdC2dF6Q8=",
        version = "v1.0.0",
    )
    go_repository(
        name = "io_k8s_klog_v2",
        importpath = "k8s.io/klog/v2",
        sum = "h1:WmkrnW7fdrm0/DMClc+HIxtftvxVIPAhlVwMQo5yLco=",
        version = "v2.3.0",
    )
    go_repository(
        name = "io_k8s_kube_openapi",
        importpath = "k8s.io/kube-openapi",
        sum = "h1:Oh3Mzx5pJ+yIumsAD0MOECPVeXsVot0UkiaCGVyfGQY=",
        version = "v0.0.0-20200410145947-61e04a5be9a6",
    )

    go_repository(
        name = "io_k8s_sigs_structured_merge_diff_v3",
        importpath = "sigs.k8s.io/structured-merge-diff/v3",
        sum = "h1:dOmIZBMfhcHS09XZkMyUgkq5trg3/jRyJYFZUiaOp8E=",
        version = "v3.0.0",
    )

    go_repository(
        name = "io_k8s_sigs_yaml",
        importpath = "sigs.k8s.io/yaml",
        sum = "h1:kr/MCeFWJWTwyaHoR9c8EjH9OumOmoF9YGiZd7lFm/Q=",
        version = "v1.2.0",
    )
    go_repository(
        name = "io_k8s_utils",
        importpath = "k8s.io/utils",
        sum = "h1:ZtTUW5+ZWaoqjR3zOpRa7oFJ5d4aA22l4me/xArfOIc=",
        version = "v0.0.0-20200520001619-278ece378a50",
    )
    go_repository(
        name = "io_opencensus_go",
        importpath = "go.opencensus.io",
        sum = "h1:dntmOdLpSpHlVqbW5Eay97DelsZHe+55D+xC6i0dDS0=",
        version = "v0.22.5",
    )
    go_repository(
        name = "io_opencensus_go_contrib_exporter_jaeger",
        importpath = "contrib.go.opencensus.io/exporter/jaeger",
        sum = "h1:yGBYzYMewVL0yO9qqJv3Z5+IRhPdU7e9o/2oKpX4YvI=",
        version = "v0.2.1",
    )

    go_repository(
        name = "io_rsc_binaryregexp",
        importpath = "rsc.io/binaryregexp",
        sum = "h1:HfqmD5MEmC0zvwBuF187nq9mdnXjXsSivRiXN7SmRkE=",
        version = "v0.2.0",
    )
    go_repository(
        name = "io_rsc_pdf",
        importpath = "rsc.io/pdf",
        sum = "h1:k1MczvYDUvJBe93bYd7wrZLLUEcLZAuF824/I4e5Xr4=",
        version = "v0.1.1",
    )
    go_repository(
        name = "io_rsc_quote_v3",
        importpath = "rsc.io/quote/v3",
        sum = "h1:9JKUTTIUgS6kzR9mK1YuGKv6Nl+DijDNIc0ghT58FaY=",
        version = "v3.1.0",
    )
    go_repository(
        name = "io_rsc_sampler",
        importpath = "rsc.io/sampler",
        sum = "h1:7uVkIFmeBqHfdjD+gZwtXXI+RODJ2Wc4O7MPEh/QiW4=",
        version = "v1.3.0",
    )

    go_repository(
        name = "org_collectd",
        importpath = "collectd.org",
        sum = "h1:iNBHGw1VvPJxH2B6RiFWFZ+vsjo1lCdRszBeOuwGi00=",
        version = "v0.3.0",
    )

    go_repository(
        name = "org_golang_google_api",
        importpath = "google.golang.org/api",
        sum = "h1:k40adF3uR+6x/+hO5Dh4ZFUqFp67vxvbpafFiJxl10A=",
        version = "v0.34.0",
    )
    go_repository(
        name = "org_golang_google_appengine",
        importpath = "google.golang.org/appengine",
        sum = "h1:FZR1q0exgwxzPzp/aF+VccGrSfxfPpkBqjIIEq3ru6c=",
        version = "v1.6.7",
    )
    go_repository(
        name = "org_golang_google_genproto",
        importpath = "google.golang.org/genproto",
        sum = "h1:d4k3uIU763E31Rk4UZPA47oOoBymMsDImV3U4mGhX9E=",
        version = "v0.0.0-20201026171402-d4b8fe4fd877",
    )

    go_repository(
        name = "org_golang_google_grpc",
        build_file_proto_mode = "disable_global",
        importpath = "google.golang.org/grpc",
        sum = "h1:DGeFlSan2f+WEtCERJ4J9GJWk15TxUi8QGagfI87Xyc=",
        version = "v1.33.1",
    )
    go_repository(
        name = "org_golang_google_protobuf",
        importpath = "google.golang.org/protobuf",
        sum = "h1:Ejskq+SyPohKW+1uil0JJMtmHCgJPJ/qWTxr8qp+R4c=",
        version = "v1.25.0",
    )

    go_repository(
        name = "org_golang_x_crypto",
        importpath = "golang.org/x/crypto",
        sum = "h1:DN0cp81fZ3njFcrLCytUHRSUkqBjfTo4Tx9RJTWs0EY=",
        version = "v0.0.0-20201221181555-eec23a3978ad",
    )
    go_repository(
        name = "org_golang_x_exp",
        importpath = "golang.org/x/exp",
        sum = "h1:rMqLP+9XLy+LdbCXHjJHAmTfXCr93W7oruWA6Hq1Alc=",
        version = "v0.0.0-20200513190911-00229845015e",
    )
    go_repository(
        name = "org_golang_x_image",
        importpath = "golang.org/x/image",
        sum = "h1:+qEpEAPhDZ1o0x3tHzZTQDArnOixOzGD9HUJfcg0mb4=",
        version = "v0.0.0-20190802002840-cff245a6509b",
    )

    go_repository(
        name = "org_golang_x_lint",
        importpath = "golang.org/x/lint",
        sum = "h1:Wh+f8QHJXR411sJR8/vRBTZ7YapZaRvUcLFFJhusH0k=",
        version = "v0.0.0-20200302205851-738671d3881b",
    )
    go_repository(
        name = "org_golang_x_mobile",
        importpath = "golang.org/x/mobile",
        sum = "h1:OVJ6QQUBAesB8CZijKDSsXX7xYVtUhrkY0gwMfbi4p4=",
        version = "v0.0.0-20200801112145-973feb4309de",
    )

    go_repository(
        name = "org_golang_x_mod",
        importpath = "golang.org/x/mod",
        sum = "h1:RM4zey1++hCTbCVQfnWeKs9/IEsaBLA8vTkd0WVtmH4=",
        version = "v0.3.0",
    )

    go_repository(
        name = "org_golang_x_net",
        importpath = "golang.org/x/net",
        sum = "h1:lwlPPsmjDKK0J6eG6xDWd5XPehI0R024zxjDnw3esPA=",
        version = "v0.0.0-20201209123823-ac852fbbde11",
    )
    go_repository(
        name = "org_golang_x_oauth2",
        importpath = "golang.org/x/oauth2",
        sum = "h1:ld7aEMNHoBnnDAX15v1T6z31v8HwR2A9FYOuAhWqkwc=",
        version = "v0.0.0-20200902213428-5d25da1a8d43",
    )

    go_repository(
        name = "org_golang_x_sync",
        importpath = "golang.org/x/sync",
        sum = "h1:SQFwaSi55rU7vdNs9Yr0Z324VNlrF+0wMqRXT4St8ck=",
        version = "v0.0.0-20201020160332-67f06af15bc9",
    )
    go_repository(
        name = "org_golang_x_sys",
        importpath = "golang.org/x/sys",
        sum = "h1:VwygUrnw9jn88c4u8GD3rZQbqrP/tgas88tPUbBxQrk=",
        version = "v0.0.0-20210124154548-22da62e12c0c",
    )
    go_repository(
        name = "org_golang_x_term",
        importpath = "golang.org/x/term",
        sum = "h1:v+OssWQX+hTHEmOBgwxdZxK4zHq3yOs8F9J7mk0PY8E=",
        version = "v0.0.0-20201126162022-7de9c90e9dd1",
    )

    go_repository(
        name = "org_golang_x_text",
        importpath = "golang.org/x/text",
        sum = "h1:i6eZZ+zk0SOf0xgBpEpPD18qWcJda6q1sxt3S0kzyUQ=",
        version = "v0.3.5",
    )
    go_repository(
        name = "org_golang_x_time",
        importpath = "golang.org/x/time",
        sum = "h1:EHBhcS0mlXEAVwNyO2dLfjToGsyY4j24pTs2ScHnX7s=",
        version = "v0.0.0-20200630173020-3af7569d3a1e",
    )
    go_repository(
        name = "org_golang_x_tools",
        importpath = "golang.org/x/tools",
        sum = "h1:CB3a9Nez8M13wwlr/E2YtwoU+qYHKfC+JrDa45RXXoQ=",
        version = "v0.0.0-20210106214847-113979e3529a",
    )

    go_repository(
        name = "org_golang_x_xerrors",
        importpath = "golang.org/x/xerrors",
        sum = "h1:go1bK/D/BFZV2I8cIQd1NKEZ+0owSTG1fDTci4IqFcE=",
        version = "v0.0.0-20200804184101-5ec99f83aff1",
    )

    go_repository(
        name = "org_gonum_v1_gonum",
        importpath = "gonum.org/v1/gonum",
        sum = "h1:DJy6UzXbahnGUf1ujUNkh/NEtK14qMo2nvlBPs4U5yw=",
        version = "v0.6.0",
    )
    go_repository(
        name = "org_gonum_v1_netlib",
        importpath = "gonum.org/v1/netlib",
        sum = "h1:OE9mWmgKkjJyEmDAAtGMPjXu+YNeGvK9VTSHY6+Qihc=",
        version = "v0.0.0-20190313105609-8cb42192e0e0",
    )
    go_repository(
        name = "org_gonum_v1_plot",
        importpath = "gonum.org/v1/plot",
        sum = "h1:Qh4dB5D/WpoUUp3lSod7qgoyEHbDGPUWjIbnqdqqe1k=",
        version = "v0.0.0-20190515093506-e2840ee46a6b",
    )
    go_repository(
        name = "org_uber_go_atomic",
        importpath = "go.uber.org/atomic",
        sum = "h1:ADUqmZGgLDDfbSL9ZmPxKTybcoEYHgpYfELNoN+7hsw=",
        version = "v1.7.0",
    )

    go_repository(
        name = "org_uber_go_automaxprocs",
        build_directives = [
            # Do not use this library directly.
            # Rather, load maxprocs from github.com/prysmaticlabs/shared/maxprocs.
            "gazelle:go_visibility @prysm//shared/maxprocs:__pkg__",
        ],
        importpath = "go.uber.org/automaxprocs",
        sum = "h1:II28aZoGdaglS5vVNnspf28lnZpXScxtIozx1lAjdb0=",
        version = "v1.3.0",
    )
    go_repository(
        name = "org_uber_go_goleak",
        importpath = "go.uber.org/goleak",
        sum = "h1:qsup4IcBdlmsnGfqyLl4Ntn3C2XCCuKAE7DwHpScyUo=",
        version = "v1.0.0",
    )
    go_repository(
        name = "org_uber_go_multierr",
        importpath = "go.uber.org/multierr",
        sum = "h1:y6IPFStTAIT5Ytl7/XYmHvzXQ7S3g/IeZW9hyZ5thw4=",
        version = "v1.6.0",
    )
    go_repository(
        name = "org_uber_go_tools",
        importpath = "go.uber.org/tools",
        sum = "h1:0mgffUl7nfd+FpvXMVz4IDEaUSmT1ysygQC7qYo7sG4=",
        version = "v0.0.0-20190618225709-2cfd321de3ee",
    )
    go_repository(
        name = "org_uber_go_zap",
        importpath = "go.uber.org/zap",
        sum = "h1:uFRZXykJGK9lLY4HtgSw44DnIcAM+kRBP7x5m+NpAOM=",
        version = "v1.16.0",
    )
    go_repository(
        name = "tools_gotest",
        importpath = "gotest.tools",
        sum = "h1:VsBPFP1AI068pPrMxtb/S8Zkgf9xEmTLJjfM+P5UIEo=",
        version = "v2.2.0+incompatible",
    )<|MERGE_RESOLUTION|>--- conflicted
+++ resolved
@@ -2585,13 +2585,8 @@
     go_repository(
         name = "com_github_prysmaticlabs_go_bitfield",
         importpath = "github.com/prysmaticlabs/go-bitfield",
-<<<<<<< HEAD
-        sum = "h1:Ws/Of2yg9JTVV9n8lQGXAf1RDDNthAu3SvTj93HkHgM=",
-        version = "v0.0.0-20210108222456-8e92c3709aa0",
-=======
         sum = "h1:18+Qqobq3HAUY0hgIhPGSqmLFnaLLocemmU7+Sj2aYQ=",
         version = "v0.0.0-20210202205921-7fcea7c45dc8",
->>>>>>> 6e2ae3f5
     )
     go_repository(
         name = "com_github_prysmaticlabs_go_ssz",
